<<<<<<< HEAD
# -*- coding: utf-8 -*-
# app_streamlit.py — Contugas (SSA + ENet (poly opcional) + Scaler + IForest en residuales), por segmento

import os
from pathlib import Path
from datetime import date, timedelta
import io
import numpy as np
import pandas as pd
import streamlit as st
import plotly.express as px
import plotly.graph_objects as go
import joblib
from etl import process_dataframe, load_excel_with_client_column

# --------------------------------------------------------------------------------
# CONFIG rutas de artefactos: deben existir por segmento con sufijo __seg=<Segmento>.pkl
# --------------------------------------------------------------------------------
BASE_DIR = Path(
    r"E:\Data2\1.Data\2. POSTGRADUATE\11. MAESTRIA_MIAD\ANDES\12_Proyecto_Aplicado_Analítica_de_Datos_(PAAD)\Proyecto_Final_Caso_Contugas\06_Models\Training\model_outputs"
)


# Carpeta del repo "Deployment" (sube 1 nivel desde src/)
ROOT = Path(__file__).resolve().parents[1]

# 1) Carpeta de artefactos (donde están los .pkl)
BASE_DIR = ROOT / "model_outputs"

ARTIFACTS_BY_SEG = {
    "Comercial": {
        "enet":    BASE_DIR / "enet_forecast__seg=Comercial.pkl",
        "scaler":  BASE_DIR / "forecast_scaler__seg=Comercial.pkl",
        "iforest": BASE_DIR / "iforest_ssa__seg=Comercial.pkl",
        "poly":    BASE_DIR / "poly_features__seg=Comercial.pkl",
    },
    "Industrial": {
        "enet":    BASE_DIR / "enet_forecast__seg=Industrial.pkl",
        "scaler":  BASE_DIR / "forecast_scaler__seg=Industrial.pkl",
        "iforest": BASE_DIR / "iforest_ssa__seg=Industrial.pkl",
        "poly":    BASE_DIR / "poly_features__seg=Industrial.pkl",
    },
}

# Hiperparámetros (coherentes con config del training)
SSA_WINDOW = 24
SSA_RANK   = 5
LAGS_V     = 24
LAGS_EXO   = 12
ROLL_Z     = 24
RES_ROLL   = 12
IF_CONTAM  = 0.03
FUSION     = "or"
Z_DEFAULT  = 1e9

# Subset usado para expansión polinomial opcional en el entrenamiento
POLY_V_MAX = 6
POLY_P_MAX = 4
POLY_T_MAX = 4

st.set_page_config(page_title="Gas Contugas - Dashboard", layout="wide")

# CSS personalizado para el sidebar
st.markdown("""
<style>
    /* Sidebar background general */
    .css-1d391kg {
        background-color: #202030 !important;
    }
    
    /* Sidebar container */
    .css-1lcbmhc .css-1d391kg {
        background-color: #202030 !important;
    }
    
    /* Solo headers y texto general en blanco */
    .css-1d391kg h1,
    .css-1d391kg h2,
    .css-1d391kg h3,
    .css-1d391kg h4,
    .css-1d391kg h5,
    .css-1d391kg h6 {
        color: #FFFFFF !important;
    }
    
    /* Texto de markdown y caption en blanco */
    .css-1d391kg .stMarkdown,
    .css-1d391kg .stCaption {
        color: #FFFFFF !important;
    }
    
    /* Texto general del sidebar en blanco - solo elementos específicos */
    .css-1d391kg > div:first-child p,
    .css-1d391kg > div:first-child span:not([class*="st"]),
    .css-1d391kg .stMarkdown p,
    .css-1d391kg .stMarkdown span {
        color: #FFFFFF !important;
    }
    
    /* Alternative selectors for newer Streamlit versions */
    section[data-testid="stSidebar"] {
        background-color: #202030 !important;
    }
    
    /* Solo headers en blanco para versiones nuevas */
    section[data-testid="stSidebar"] h1,
    section[data-testid="stSidebar"] h2,
    section[data-testid="stSidebar"] h3,
    section[data-testid="stSidebar"] h4,
    section[data-testid="stSidebar"] h5,
    section[data-testid="stSidebar"] h6 {
        color: #FFFFFF !important;
    }
    
    /* Texto de markdown en blanco para versiones nuevas */
    section[data-testid="stSidebar"] .stMarkdown,
    section[data-testid="stSidebar"] .stCaption {
        color: #FFFFFF !important;
    }
    
    /* Texto general en blanco para versiones nuevas - solo elementos específicos */
    section[data-testid="stSidebar"] > div:first-child p,
    section[data-testid="stSidebar"] > div:first-child span:not([class*="st"]),
    section[data-testid="stSidebar"] .stMarkdown p,
    section[data-testid="stSidebar"] .stMarkdown span {
        color: #FFFFFF !important;
    }
    
    /* Force sidebar background */
    .stApp > div:first-child > div:first-child > div:nth-child(2) {
        background-color: #202030 !important;
    }
</style>
""", unsafe_allow_html=True)

# Logo al lado del título, alineado a la derecha
logo_path = Path(__file__).parent / "media" / "logo_contugas.png"
if logo_path.exists():
    col1, col2 = st.columns([3, 1])
    with col1:
        st.title("📊 Dashboard Para Detección de Anomalías")
        st.caption("Históricos, estadísticas, forecasting (SSA+ENet) y anomalías (IForest en residuales) — por segmento")
    with col2:
        st.image(str(logo_path), width=188, use_container_width=False)
else:
    st.title("📊 Dashboard Para Detección de Anomalías")
    st.caption("Históricos, estadísticas, forecasting (SSA+ENet) y anomalías (IForest en residuales) — por segmento")

# --------------------------------------------------------------------------------
# Utils
# --------------------------------------------------------------------------------
def load_base_data():
    default_path = "df_contugas.csv"
    if os.path.exists(default_path):
        df = pd.read_csv(default_path, encoding="utf-8-sig")
        if "Fecha" in df.columns:
            df["Fecha"] = pd.to_datetime(df["Fecha"], errors="coerce", dayfirst=True)
        return df
    return pd.DataFrame(columns=["Fecha","Presion","Temperatura","Volumen","Cliente","Segmento"])

def read_any_file(uploaded_file):
    """Lee CSV/Excel desde st.file_uploader de forma robusta (no consume el buffer)."""
    if uploaded_file is None:
        return None

    name = uploaded_file.name.lower()
    raw = uploaded_file.getvalue()
    if not raw:
        st.error("El archivo subido está vacío.")
        return None
    
    bio = io.BytesIO(raw)

    if name.endswith((".xlsx", ".xls")):
        bio.seek(0)
        # Usa la función de etl.py para cargar todas las hojas como clientes
        df, _ = load_excel_with_client_column(bio)
    elif name.endswith(".csv"):
        df = None
        for enc in ("utf-8-sig", "utf-8", "latin-1"):
            try:
                bio.seek(0)
                tmp = pd.read_csv(bio, sep=None, engine="python", encoding=enc)
                if tmp.shape[1] > 0:
                    df = tmp
                    break
            except pd.errors.EmptyDataError:
                st.error("El CSV no contiene datos.")
                return None
            except Exception:
                continue
        if df is None:
            st.error("No se pudo leer el CSV. Verifica separador/codificación.")
            return None
    else:
        st.error("Formato no soportado. Sube CSV o Excel.")
        return None

    if "Fecha" in df.columns:
        df["Fecha"] = pd.to_datetime(df["Fecha"], errors="coerce", dayfirst=True)

    st.caption(f"📂 Archivo cargado: **{uploaded_file.name}** — {df.shape[0]} filas, {df.shape[1]} columnas")
    return df



def ensure_hourly(dfg: pd.DataFrame) -> pd.DataFrame:
    dfg = dfg.sort_values("Fecha").set_index("Fecha").asfreq("H")
    cols = [c for c in ["Presion","Temperatura","Volumen"] if c in dfg.columns]
    if cols:
        dfg[cols] = dfg[cols].interpolate(limit_direction="both")
    dfg = dfg.reset_index()
    return dfg

@st.cache_resource(show_spinner=False)
def load_artifacts(segmento: str):
    paths = ARTIFACTS_BY_SEG[segmento]
    missing = [k for k,p in paths.items() if not Path(p).exists()]
    if "poly" in missing:
        missing.remove("poly")
    if missing:
        raise FileNotFoundError(f"Faltan artefactos para {segmento}: {missing}")
    enet    = joblib.load(paths["enet"])
    scaler  = joblib.load(paths["scaler"])
    iforest = joblib.load(paths["iforest"])
    poly    = joblib.load(paths["poly"]) if Path(paths["poly"]).exists() else None
    return {"enet": enet, "scaler": scaler, "iforest": iforest, "poly": poly}

# ---------------- SSA ----------------
def ssa_decompose(series: np.ndarray, L: int):
    N = len(series)
    if L < 2 or L > max(2, N-1):
        L = max(2, min(L, max(2, N-1)))
    K = N - L + 1
    if K < 1:
        U = np.eye(L)
        s = np.ones(min(L, N))
        Vt = np.eye(min(L, N))
        S = np.diag(s)
        return U, S, Vt
    X = np.column_stack([series[i:i+L] for i in range(K)])
    U, s, Vt = np.linalg.svd(X, full_matrices=False)
    S = np.diag(s)
    return U, S, Vt

def ssa_reconstruct_series(U, S, Vt, rank: int):
    r = max(1, min(rank, min(S.shape)))
    U_r = U[:, :r]; S_r = S[:r, :r]; Vt_r = Vt[:r, :]
    X_r = U_r @ S_r @ Vt_r
    L, K = X_r.shape
    N = L + K - 1
    recon = np.zeros(N); counts = np.zeros(N)
    for i in range(L):
        for j in range(K):
            recon[i+j] += X_r[i, j]
            counts[i+j] += 1
    recon = recon / np.where(counts == 0, 1, counts)
    return recon

# ---------------- Tabla supervisada ----------------
def make_supervised_table(df, lags_v=LAGS_V, lags_exo=LAGS_EXO):
    rows = []
    for cli, g in df.groupby("Cliente"):
        g = g.sort_values("Fecha").reset_index(drop=True)
        maxlag = max(lags_v, lags_exo)
        for t in range(maxlag, len(g)-1):
            row = {"Cliente": cli, "Fecha": g.loc[t, "Fecha"], "y_next": g.loc[t+1, "Volumen"]}
            for k in range(lags_v):
                row[f"Vf_lag{k}"] = g.loc[t-k, "V_filt"]
            for k in range(lags_exo):
                row[f"P_lag{k}"] = g.loc[t-k, "Presion"]
                row[f"T_lag{k}"] = g.loc[t-k, "Temperatura"]
            rows.append(row)
    Xy = pd.DataFrame(rows)
    feat_cols = [c for c in Xy.columns if c not in ("Cliente","Fecha","y_next")]
    return Xy, feat_cols

# ---------------- Residuales -> features IForest ----------------
def residual_features(df_pred: pd.DataFrame, roll_window=RES_ROLL):
    g = df_pred.sort_values(["Cliente","Fecha"]).copy()
    parts = []
    for cli, gi in g.groupby("Cliente"):
        gi = gi.sort_values("Fecha").copy()
        r = gi["resid"].astype(float).values
        rw = max(5, int(roll_window))
        r_mean = pd.Series(r).rolling(rw, min_periods=5).mean().to_numpy()
        r_std  = pd.Series(r).rolling(rw, min_periods=5).std(ddof=0).to_numpy()
        r_std = np.where(np.isnan(r_std) | (r_std == 0), 1e-6, r_std)
        z = (r - np.nan_to_num(r_mean, nan=0.0)) / r_std
        dz = np.diff(np.concatenate([[z[0]], z])).astype(float)
        dr = np.diff(np.concatenate([[r[0]], r])).astype(float)

        out = gi[["Cliente","Fecha"]].copy()
        out["resid"] = r
        out["z_abs"] = np.abs(z)
        out["r_mean"] = np.nan_to_num(r_mean, nan=0.0)
        out["r_std"]  = r_std
        out["dz_abs"] = np.abs(dz)
        out["dr_abs"] = np.abs(dr)
        parts.append(out)
    F = pd.concat(parts, ignore_index=True) if parts else pd.DataFrame(columns=["Cliente","Fecha","resid","z_abs","r_mean","r_std","dz_abs","dr_abs"])
    return F

# ---------------- Forecast + Anomalías ----------------
def forecast_and_anomalies(dfg: pd.DataFrame, models: dict, z_threshold: float = Z_DEFAULT):
    dfg2 = dfg.sort_values(["Cliente","Fecha"]).copy()
    rows = []
    for cli, g in dfg2.groupby("Cliente"):
        g = g.sort_values("Fecha").copy()
        v = g["Volumen"].astype(float).values
        if len(v) <= SSA_WINDOW:
            g["V_filt"] = v
        else:
            U,S,Vt = ssa_decompose(v, L=SSA_WINDOW)
            v_rec = ssa_reconstruct_series(U, S, Vt, rank=SSA_RANK)[:len(v)]
            g["V_filt"] = v_rec
        rows.append(g)
    df_ssa = pd.concat(rows, ignore_index=True) if rows else dfg2.copy()

    Xy, feat_cols = make_supervised_table(df_ssa, lags_v=LAGS_V, lags_exo=LAGS_EXO)
    if Xy.empty:
        raise ValueError("Muy pocos datos para construir lags y predecir (necesita al menos max(lags_v,lags_exo)+1 filas por cliente).")

    subs_v = [f"Vf_lag{k}" for k in range(POLY_V_MAX)]
    subs_p = [f"P_lag{k}"  for k in range(POLY_P_MAX)]
    subs_t = [f"T_lag{k}"  for k in range(POLY_T_MAX)]
    subset_cols = [c for c in Xy.columns if c in (subs_v + subs_p + subs_t)]

    X_all_base = Xy[feat_cols].values.astype(float)
    if models["poly"] is not None and len(subset_cols) > 0:
        all_subset = Xy[subset_cols].values.astype(float)
        X_all_poly = models["poly"].transform(all_subset)
        X_all_concat = np.concatenate([X_all_base, X_all_poly], axis=1)
    else:
        X_all_concat = X_all_base

    Xs = models["scaler"].transform(X_all_concat)
    y_hat_all = models["enet"].predict(Xs)

    df_pred = Xy[["Cliente","Fecha","y_next"]].copy().rename(columns={"y_next":"Volumen_next"})
    df_pred["Volumen_hat"] = y_hat_all
    df_pred["resid"] = df_pred["Volumen_next"] - df_pred["Volumen_hat"]

    F = residual_features(df_pred, roll_window=RES_ROLL)
    X_if_all = F[["z_abs","resid","r_mean","r_std","dz_abs","dr_abs"]].astype(float).values
    dfun = models["iforest"].decision_function(X_if_all)
    score = -dfun
    smin, smax = float(np.min(score)), float(np.max(score))
    denom = (smax - smin) if (smax - smin) > 1e-9 else 1.0
    proba = (score - smin) / denom

    thr_if  = np.quantile(proba, 1.0 - IF_CONTAM)
    flag_if = (proba >= thr_if).astype(int)
    z_abs   = F["z_abs"].values
    flag_z  = (z_abs >= z_threshold).astype(int)
    flag    = np.where((flag_if + flag_z) > 0, 1, 0) if FUSION == "or" else (flag_if & flag_z).astype(int)

    out = (
        F[["Cliente","Fecha","z_abs","resid","r_mean","r_std","dz_abs","dr_abs"]]
        .assign(Volumen_hat=df_pred["Volumen_hat"].values,
                Volumen_next=df_pred["Volumen_next"].values,
                proba_if=proba,
                Flag_IF=flag_if,
                Flag_Z=flag_z,
                Flag_Final=flag)
        .merge(df_ssa[["Cliente","Fecha","Volumen","Presion","Temperatura","V_filt"]], on=["Cliente","Fecha"], how="left")
        .sort_values(["Cliente","Fecha"])
        .reset_index(drop=True)
    )
    return out, float(thr_if)

# Severidad (sobre proba_if)
def categorize_anomaly_if(p, q_leve=0.70, q_media=0.85, q_critica=0.95):
    if p >= q_critica:
        return "Crítica"
    elif p >= q_media:
        return "Media"
    elif p >= q_leve:
        return "Leve"
    return ""

# --------------------------------------------------------------------------------
# Sidebar — selección y opciones (keys únicas)
# --------------------------------------------------------------------------------
base_df = load_base_data()



#--------------------------------

if "Segmento" not in base_df.columns:
    base_df["Segmento"] = "Comercial"
if "Fecha" in base_df.columns:
    base_df["Fecha"] = pd.to_datetime(base_df["Fecha"], errors="coerce", dayfirst=True)

segmentos_base = (
    sorted(base_df["Segmento"].dropna().astype(str).str.strip().unique().tolist())
    if ("Segmento" in base_df.columns and not base_df.empty)
    else ["Comercial", "Industrial"]
)

st.sidebar.header("Filtros")
segmento_sel_pre = st.sidebar.selectbox(
    "Segmento (para cargar artefactos)",
    options=segmentos_base,
    index=0,
    key="seg_pre"
)


if ("Fecha" in base_df.columns) and base_df["Fecha"].notna().any():
    dmin = pd.to_datetime(base_df["Fecha"].min()).date()
    dmax = pd.to_datetime(base_df["Fecha"].max()).date()
else:
    today = date.today()
    dmin, dmax = today - timedelta(days=30), today

rango = st.sidebar.date_input("Rango de fechas", value=(dmin, dmax), key="rango_fechas")

#--------------------------------

st.sidebar.markdown("---")
uploaded = st.sidebar.file_uploader("Subir nuevas mediciones (CSV/Excel)", type=["csv","xlsx","xls"], key="file_up")

if uploaded is not None:
    if st.sidebar.button("Ejecutar ETL en archivo subido"):
        new_df = read_any_file(uploaded)
        if new_df is not None and not new_df.empty:
            st.sidebar.info("Ejecutando ETL... por favor espere.")
            with st.spinner('Procesando...'):
                processed_df = process_dataframe(new_df)
            
            # Guardar el df procesado para que la app lo cargue
            output_path = "df_contugas.csv"
            processed_df.to_csv(output_path, index=False, encoding="utf-8-sig")
            
            st.sidebar.success(f"ETL completado. Datos guardados en {output_path}")
            st.rerun()

# # --------------------------------------------------------------------------------
# # clientes y segmentos
# # --------------------------------------------------------------------------------
df = base_df.copy()

clientes = sorted(df["Cliente"].astype(str).str.strip().dropna().unique().tolist()) if "Cliente" in df.columns else []
segmentos = sorted(df["Segmento"].astype(str).str.strip().dropna().unique().tolist()) if "Segmento" in df.columns else ["Comercial","Industrial"]

st.sidebar.header("Selección de datos")
cliente_sel = st.sidebar.selectbox("Cliente", options=clientes if clientes else ["—"], index=0, key="cliente_sel")
if not clientes and cliente_sel == "—":
    cliente_sel = None

segmento_sel = st.sidebar.selectbox(
    "Segmento (para cargar artefactos)",
    options=segmentos,
    index=segmentos.index(segmento_sel_pre) if segmento_sel_pre in segmentos else 0,
    key="seg_final"
)

#--------------------------------
st.sidebar.header("Detección de anomalías")
q_leve  = st.sidebar.slider("Severidad Leve IF (≥)",  0.50, 0.999, 0.70, 0.001, format="%.3f", key="q_leve")
q_media = st.sidebar.slider("Severidad Media IF (≥)", 0.50, 0.999, 0.85, 0.001, format="%.3f", key="q_media")
q_crit  = st.sidebar.slider("Severidad Crítica IF (≥)",0.50, 0.999, 0.95, 0.001, format="%.3f", key="q_crit")
if not (q_leve < q_media < q_crit):
    st.sidebar.warning("Orden requerido: Leve < Media < Crítica.")

z_thr = st.sidebar.number_input(
    "Umbral z (|z| ≥) — usa 1e9 para desactivar",
    value=float(Z_DEFAULT),
    step=0.1,
    format="%.1f",
    key="z_thr"
)

# Tolerancia 0–1 (0–100%)
tol_pct = st.sidebar.slider(
    "Tolerancia bandas ± (%)",
    min_value=0.00, max_value=1.00, value=0.80, step=0.01,
    format="%.2f", key="tol_bandas"
)

# Controles de visualización de bandas/anomalías
show_only_out = st.sidebar.checkbox("Mostrar solo puntos fuera de banda", value=False, key="only_oob")
and_iforest   = st.sidebar.checkbox("Cruzar con IForest/Z (Flag_Final)", value=False, key="and_iforest")
marker_size   = st.sidebar.slider("Tamaño puntos rojos", min_value=4, max_value=14, value=6, step=1, key="marker_size")

# --- TAB 1: Histórico + Estadísticas + Anomalías ---
tab1, tab2, tab3 = st.tabs(["📊 Anomalías","📈 Histórico", "👥 Resumen de Clientes"])

# -----------------------------
# TAB 1: Anomalías
# -----------------------------

with tab1:
    

    if not df.empty and cliente_sel:
        dfg = df[df["Cliente"]==cliente_sel].copy()

        # Fechas y muestreo horario
        if "Fecha" in dfg.columns:
            dfg["Fecha"] = pd.to_datetime(dfg["Fecha"], errors="coerce")
            dfg = dfg.dropna(subset=["Fecha"])
        dfg = ensure_hourly(dfg)

        # Filtro por rango del sidebar
        if isinstance(rango, (list, tuple)) and len(rango)==2 and rango[0] and rango[1]:
            dfg = dfg[(dfg["Fecha"]>=pd.to_datetime(rango[0])) & (dfg["Fecha"]<=pd.to_datetime(rango[1]))]

            # ==========================================
            # 3) Detección de anomalías (Pred vs Real)
            # ==========================================
            st.subheader("🚨 Detección de anomalías")
            try:
                # Cargar artefactos del segmento
                seg_for_models = segmento_sel
                if "Segmento" in dfg.columns:
                    top = dfg["Segmento"].mode()
                    if not top.empty:
                        seg_for_models = top.iloc[0]
                models = load_artifacts(seg_for_models)

                # Auditoría opcional
                with st.expander("🔎 Auditoría de artefactos (debug)"):
                    st.write({
                        "poly.exists": models["poly"] is not None,
                        "poly.n_features_in_": getattr(models["poly"], "n_features_in_", None) if models["poly"] is not None else None,
                        "poly.n_output_features_": getattr(models["poly"], "n_output_features_", None) if models["poly"] is not None else None,
                        "scaler.n_features_in_": getattr(models["scaler"], "n_features_in_", None),
                        "enet.n_features_in_": getattr(models["enet"], "n_features_in_", None),
                        "iforest.n_features_in_": getattr(models["iforest"], "n_features_in_", None),
                    })

                # Predicción y anomalías
                anomalies, thr_if = forecast_and_anomalies(dfg, models, z_threshold=float(z_thr))

                # ---- Gráfico: Pred vs Real
                df_plot = anomalies.rename(columns={"Volumen_next":"Volumen_real", "Volumen_hat":"Volumen_pred"})
                fig_pred = px.line(
                    df_plot.melt(id_vars="Fecha", value_vars=["Volumen_real","Volumen_pred"],
                                 var_name="serie", value_name="valor"),
                    x="Fecha", y="valor", color="serie",
                    color_discrete_map={"Volumen_real": "#1f77b4", "Volumen_pred": "#636EFA"},
                    title="Predicción vs Real (horizonte t+1)"
                )
                st.plotly_chart(fig_pred, use_container_width=True)

                # ---- Gráfico: Anomalías detectadas (puntos) usando bandas ±tol y Flag_Final
                subs = df_plot.dropna(subset=["Volumen_real","Volumen_pred"]).copy()
                tol = float(tol_pct)  # 0–1
                subs["upper"] = subs["Volumen_pred"] * (1.0 + tol)
                subs["lower"] = subs["Volumen_pred"] * (1.0 - tol)
                subs["out_of_band"] = ((subs["Volumen_real"] > subs["upper"]) |
                                       (subs["Volumen_real"] < subs["lower"])).astype(int)
                if and_iforest:
                    subs["out_of_band"] = (subs["out_of_band"].astype(bool) &
                                           (subs["Flag_Final"] == 1)).astype(int)

                fig_pts = go.Figure()
                # líneas finas (opcionalmente atenuadas si solo quieres ver puntos)
                opacity_lines = 0.5 if show_only_out else 1.0
                fig_pts.add_trace(go.Scatter(x=subs["Fecha"], y=subs["Volumen_real"],
                                             name="Volumen_real", mode="lines",
                                             line=dict(width=1), opacity=opacity_lines))
                fig_pts.add_trace(go.Scatter(x=subs["Fecha"], y=subs["Volumen_pred"],
                                             name="Volumen_pred", mode="lines",
                                             line=dict(width=1), opacity=opacity_lines))
                # puntos rojos
                an = subs[subs["out_of_band"] == 1]
                if not an.empty:
                    fig_pts.add_trace(go.Scatter(
                        x=an["Fecha"], y=an["Volumen_real"], mode="markers",
                        name="Anomalías (puntos)",
                        marker=dict(color="red", size=int(marker_size)),
                        hovertemplate=("Fecha=%{x}<br>Real=%{y:.3f}"
                                       "<br>Pred=%{customdata[0]:.3f}"
                                       "<br>Upper=%{customdata[1]:.3f}"
                                       "<br>Lower=%{customdata[2]:.3f}<extra></extra>"),
                        customdata=np.stack([an["Volumen_pred"], an["upper"], an["lower"]], axis=1)
                    ))
                fig_pts.update_layout(title=f"Anomalías detectadas (puntos) — bandas ±{tol*100:.1f}%")
                st.plotly_chart(fig_pts, use_container_width=True)

                # Descarga CSV de puntos fuera de banda
                if not an.empty:
                    csv_bytes = an[["Cliente","Fecha","Volumen_real","Volumen_pred","upper","lower","Flag_Final","proba_if"]]\
                                .to_csv(index=False, encoding="utf-8-sig").encode("utf-8-sig")
                    st.download_button("⬇️ Descargar anomalías (puntos fuera de banda)",
                                       data=csv_bytes, file_name="anomalies_out_of_band.csv",
                                       mime="text/csv")

                # Métricas rápidas
                subs_err = df_plot.dropna(subset=["Volumen_real","Volumen_pred"]).copy()
                if not subs_err.empty:
                    err  = subs_err["Volumen_real"].values - subs_err["Volumen_pred"].values
                    mae  = float(np.mean(np.abs(err)))
                    rmse = float(np.sqrt(np.mean(err**2)))
                    denom = np.maximum(np.abs(subs_err["Volumen_real"].values), 1e-8)
                    mape = float(np.mean(np.abs(err/denom))*100.0)
                    st.caption(f"MAE={mae:,.3f} | RMSE={rmse:,.3f} | MAPE={mape:,.2f}%  (t+1)")

                st.dataframe(df_plot.tail(300), use_container_width=True)
                st.caption(
                    f"IForest: percentil **{1.0-IF_CONTAM:.3f}** ⇒ score ≥ **{thr_if:.3f}** (Flag_IF=1). "
                    f"Severidad (sobre proba_if): Leve ≥ {q_leve:.3f}, Media ≥ {q_media:.3f}, Crítica ≥ {q_crit:.3f}."
                )

            except FileNotFoundError as e:
                st.error(str(e))
            except Exception as e:
                st.exception(e)

# -----------------------------
# TAB 2: Historioco
# -----------------------------
with tab2:
    st.header("📈 Histórico")
# =========================
# 1) Gráficos históricos (apilados)
# =========================

    if not df.empty and cliente_sel:

        dfg = df[df["Cliente"]==cliente_sel].copy()
        dfg = ensure_hourly(dfg)
        
        if isinstance(rango, (list, tuple)) and len(rango)==2 and rango[0] and rango[1]:
            dfg = dfg[(dfg["Fecha"]>=pd.to_datetime(rango[0])) & (dfg["Fecha"]<=pd.to_datetime(rango[1]))]


        # Preparar agregados diarios (útiles para promedios diarios y percentiles)
        tmp = dfg.set_index("Fecha").sort_index()
        daily = tmp[["Volumen", "Presion", "Temperatura"]].resample("D").agg({
            "Volumen": "sum",        # consumo diario total (suma de horas)
            "Presion": "mean",       # promedio diario de presión
            "Temperatura": "mean"    # promedio diario de temperatura
        })

        # Calcular métricas
        # num_clients = int(dfg["Cliente"].nunique())
        total_consumo = float(dfg["Volumen"].sum()) if "Volumen" in dfg.columns else float("nan")
        avg_daily_vol = float(daily["Volumen"].mean()) if not daily["Volumen"].empty else float("nan")
        avg_daily_presion = float(daily["Presion"].mean()) if not daily["Presion"].empty else float("nan")
        avg_daily_temp = float(daily["Temperatura"].mean()) if not daily["Temperatura"].empty else float("nan")
        p90_vol = float(daily["Volumen"].quantile(0.9)) if not daily["Volumen"].empty else float("nan")

        # Formateo amigable
        def fmt_num(x, dp=2):
            if x is None or (isinstance(x, float) and pd.isna(x)):
                return "N/A"
            # Si es entero grande, mostrar sin decimales
            if abs(x) >= 1000 and float(x).is_integer():
                return f"{int(x):,}"
            return f"{x:,.{dp}f}"

        # Mostrar 2 filas x 3 columnas con st.metric (cards)
        r1c2, r1c3 = st.columns(2)
        r2c1, r2c2, r2c3 = st.columns(3)

        
        with r1c2:
            st.metric("Consumo total (m³)", fmt_num(total_consumo))
        with r1c3:
            st.metric("Promedio diario — Volumen (m³)", fmt_num(avg_daily_vol))
        with r2c1:
            st.metric("Promedio diario — Presión", fmt_num(avg_daily_presion, dp=3))
        with r2c2:
            st.metric("Promedio diario — Temperatura (°C)", fmt_num(avg_daily_temp, dp=2))
        with r2c3:
            st.metric("P90 diario — Volumen (m³)", fmt_num(p90_vol))


#--------------------------------
    st.subheader("📉 Volumen (histórico)")
    fig_vol = px.line(dfg, x="Fecha", y="Volumen", color_discrete_sequence=["#1f77b4"])
    fig_vol.update_layout(xaxis_title="Fecha", yaxis_title="Volumen (m³)", height=340)
    st.plotly_chart(fig_vol, use_container_width=True)

    st.divider()  # separador opcional

    st.subheader("🌡️ Temperatura (histórico)")
    fig_tmp = px.line(dfg, x="Fecha", y="Temperatura", color_discrete_sequence=["#e45756"])
    fig_tmp.update_layout(xaxis_title="Fecha", yaxis_title="Temperatura (°C)", height=340)
    st.plotly_chart(fig_tmp, use_container_width=True)

    st.divider()  # separador opcional

    st.subheader("⚙️ Presión (histórico)")
    fig_prs = px.line(dfg, x="Fecha", y="Presion", color_discrete_sequence=["#2ca02c"])
    fig_prs.update_layout(xaxis_title="Fecha", yaxis_title="Presión (bar)", height=340)
    st.plotly_chart(fig_prs, use_container_width=True)

# ==========================================
# 2) Estadísticas descriptivas (rango filtro)
# ==========================================
    st.subheader("📈 Estadísticas descriptivas (rango filtrado)")
    stats_cols = [c for c in ["Volumen","Temperatura","Presion"] if c in dfg.columns]
    if stats_cols:
        st.dataframe(dfg[stats_cols].describe(percentiles=[0.25,0.5,0.75]).T,
            use_container_width=True)


# -----------------------------
# TAB 3: Resumen de Clientes
# -----------------------------

with tab3:
    st.header("👥 Resumen General de Clientes")

    # Top clientes por consumo
    top_clientes = df.groupby("Cliente")["Volumen"].sum().nlargest(10).reset_index()
    st.subheader("🏆 Top 10 clientes por consumo")
    fig_top = px.bar(
        top_clientes,
        x="Cliente",
        y="Volumen",
        text="Volumen",
        color="Volumen",
        color_continuous_scale="Blues",
        title="Clientes con mayor consumo"
    )
    fig_top.update_traces(texttemplate='%{text:.2s}', textposition='outside')
    fig_top.update_layout(xaxis_title="Cliente", yaxis_title="Volumen (m³)")
    st.plotly_chart(fig_top, use_container_width=True)

    # Distribución por segmento
    st.subheader("📊 Distribución y estadísticas por segmento")
    c1, c2 = st.columns(2)

    # Distribución (pie chart)
    with c1:
        fig_seg = px.pie(
            df,
            names="Segmento",
            title="Distribución de clientes por segmento",
            hole=0.4
        )
        st.plotly_chart(fig_seg, use_container_width=True)

    # Estadísticas por segmento (barras)
    with c2:
        seg_stats = df.groupby("Segmento")["Volumen"].agg(
            Consumo_Total="sum",
            Consumo_Promedio="mean"
        ).reset_index()

        fig_seg_stats = px.bar(
            seg_stats,
            x="Segmento",
            y="Consumo_Total",
            text="Consumo_Total",
            color="Consumo_Total",
            color_continuous_scale="Viridis",
            title="Consumo total por segmento"
        )
        fig_seg_stats.update_traces(texttemplate='%{text:.2s}', textposition='outside')
        fig_seg_stats.update_layout(xaxis_title="Segmento", yaxis_title="Volumen (m³)")
        st.plotly_chart(fig_seg_stats, use_container_width=True)

    # Estadísticas generales
    st.subheader("📌 Estadísticas generales")
    col1, col2, col3 = st.columns(3)
    col1.metric("Clientes únicos", df["Cliente"].nunique())
    col2.metric("Consumo total", f"{df['Volumen'].sum():,.0f} m³")
    col3.metric("Consumo promedio", f"{df['Volumen'].mean():,.2f} m³")
    

# Footer
st.caption("Artefactos y lógica replican el pipeline SSA→lags→(poly subset)→Scaler→ENet→residuales→IForest. "
           "Usa datos con columnas: Fecha, Volumen, Presion, Temperatura, Cliente, Segmento.")
=======
# -*- coding: utf-8 -*-
# app_streamlit.py — Contugas (SSA + ENet (poly opcional) + Scaler + IForest en residuales), por segmento

import os
from pathlib import Path
from datetime import date, timedelta
import io
import numpy as np
import pandas as pd
import streamlit as st
import plotly.express as px
import plotly.graph_objects as go
import joblib
from etl import process_dataframe, load_excel_with_client_column

# --------------------------------------------------------------------------------
# CONFIG rutas de artefactos: deben existir por segmento con sufijo __seg=<Segmento>.pkl
# --------------------------------------------------------------------------------
BASE_DIR = Path(
    r"E:\Data2\1.Data\2. POSTGRADUATE\11. MAESTRIA_MIAD\ANDES\12_Proyecto_Aplicado_Analítica_de_Datos_(PAAD)\Proyecto_Final_Caso_Contugas\06_Models\Training\model_outputs"
)


# Carpeta del repo "Deployment" (sube 1 nivel desde src/)
ROOT = Path(__file__).resolve().parents[1]

# 1) Carpeta de artefactos (donde están los .pkl)
BASE_DIR = ROOT / "model_outputs"

ARTIFACTS_BY_SEG = {
    "Comercial": {
        "enet":    BASE_DIR / "enet_forecast__seg=Comercial.pkl",
        "scaler":  BASE_DIR / "forecast_scaler__seg=Comercial.pkl",
        "iforest": BASE_DIR / "iforest_ssa__seg=Comercial.pkl",
        "poly":    BASE_DIR / "poly_features__seg=Comercial.pkl",
    },
    "Industrial": {
        "enet":    BASE_DIR / "enet_forecast__seg=Industrial.pkl",
        "scaler":  BASE_DIR / "forecast_scaler__seg=Industrial.pkl",
        "iforest": BASE_DIR / "iforest_ssa__seg=Industrial.pkl",
        "poly":    BASE_DIR / "poly_features__seg=Industrial.pkl",
    },
}

# Hiperparámetros (coherentes con config del training)
SSA_WINDOW = 24
SSA_RANK   = 5
LAGS_V     = 24
LAGS_EXO   = 12
ROLL_Z     = 24
RES_ROLL   = 12
IF_CONTAM  = 0.03
FUSION     = "or"
Z_DEFAULT  = 1e9

# Subset usado para expansión polinomial opcional en el entrenamiento
POLY_V_MAX = 6
POLY_P_MAX = 4
POLY_T_MAX = 4

st.set_page_config(page_title="Gas Contugas - Dashboard", layout="wide")
st.title("📊 Dashboard Para Detección de Anomalías")
st.caption("Históricos, estadísticas, forecasting (SSA+ENet) y anomalías (IForest en residuales) — por segmento")

# --------------------------------------------------------------------------------
# Utils
# --------------------------------------------------------------------------------
def load_base_data():
    default_path = "df_contugas.csv"
    if os.path.exists(default_path):
        df = pd.read_csv(default_path, encoding="utf-8-sig")
        if "Fecha" in df.columns:
            df["Fecha"] = pd.to_datetime(df["Fecha"], errors="coerce", dayfirst=True)
        return df
    return pd.DataFrame(columns=["Fecha","Presion","Temperatura","Volumen","Cliente","Segmento"])

def read_any_file(uploaded_file):
    """Lee CSV/Excel desde st.file_uploader de forma robusta (no consume el buffer)."""
    if uploaded_file is None:
        return None

    name = uploaded_file.name.lower()
    raw = uploaded_file.getvalue()
    if not raw:
        st.error("El archivo subido está vacío.")
        return None
    
    bio = io.BytesIO(raw)

    if name.endswith((".xlsx", ".xls")):
        bio.seek(0)
        # Usa la función de etl.py para cargar todas las hojas como clientes
        df, _ = load_excel_with_client_column(bio)
    elif name.endswith(".csv"):
        df = None
        for enc in ("utf-8-sig", "utf-8", "latin-1"):
            try:
                bio.seek(0)
                tmp = pd.read_csv(bio, sep=None, engine="python", encoding=enc)
                if tmp.shape[1] > 0:
                    df = tmp
                    break
            except pd.errors.EmptyDataError:
                st.error("El CSV no contiene datos.")
                return None
            except Exception:
                continue
        if df is None:
            st.error("No se pudo leer el CSV. Verifica separador/codificación.")
            return None
    else:
        st.error("Formato no soportado. Sube CSV o Excel.")
        return None

    if "Fecha" in df.columns:
        df["Fecha"] = pd.to_datetime(df["Fecha"], errors="coerce", dayfirst=True)

    st.caption(f"📂 Archivo cargado: **{uploaded_file.name}** — {df.shape[0]} filas, {df.shape[1]} columnas")
    return df



def ensure_hourly(dfg: pd.DataFrame) -> pd.DataFrame:
    dfg = dfg.sort_values("Fecha").set_index("Fecha").asfreq("H")
    cols = [c for c in ["Presion","Temperatura","Volumen"] if c in dfg.columns]
    if cols:
        dfg[cols] = dfg[cols].interpolate(limit_direction="both")
    dfg = dfg.reset_index()
    return dfg

@st.cache_resource(show_spinner=False)
def load_artifacts(segmento: str):
    paths = ARTIFACTS_BY_SEG[segmento]
    missing = [k for k,p in paths.items() if not Path(p).exists()]
    if "poly" in missing:
        missing.remove("poly")
    if missing:
        raise FileNotFoundError(f"Faltan artefactos para {segmento}: {missing}")
    enet    = joblib.load(paths["enet"])
    scaler  = joblib.load(paths["scaler"])
    iforest = joblib.load(paths["iforest"])
    poly    = joblib.load(paths["poly"]) if Path(paths["poly"]).exists() else None
    return {"enet": enet, "scaler": scaler, "iforest": iforest, "poly": poly}

# ---------------- SSA ----------------
def ssa_decompose(series: np.ndarray, L: int):
    N = len(series)
    if L < 2 or L > max(2, N-1):
        L = max(2, min(L, max(2, N-1)))
    K = N - L + 1
    if K < 1:
        U = np.eye(L)
        s = np.ones(min(L, N))
        Vt = np.eye(min(L, N))
        S = np.diag(s)
        return U, S, Vt
    X = np.column_stack([series[i:i+L] for i in range(K)])
    U, s, Vt = np.linalg.svd(X, full_matrices=False)
    S = np.diag(s)
    return U, S, Vt

def ssa_reconstruct_series(U, S, Vt, rank: int):
    r = max(1, min(rank, min(S.shape)))
    U_r = U[:, :r]; S_r = S[:r, :r]; Vt_r = Vt[:r, :]
    X_r = U_r @ S_r @ Vt_r
    L, K = X_r.shape
    N = L + K - 1
    recon = np.zeros(N); counts = np.zeros(N)
    for i in range(L):
        for j in range(K):
            recon[i+j] += X_r[i, j]
            counts[i+j] += 1
    recon = recon / np.where(counts == 0, 1, counts)
    return recon

# ---------------- Tabla supervisada ----------------
def make_supervised_table(df, lags_v=LAGS_V, lags_exo=LAGS_EXO):
    rows = []
    for cli, g in df.groupby("Cliente"):
        g = g.sort_values("Fecha").reset_index(drop=True)
        maxlag = max(lags_v, lags_exo)
        for t in range(maxlag, len(g)-1):
            row = {"Cliente": cli, "Fecha": g.loc[t, "Fecha"], "y_next": g.loc[t+1, "Volumen"]}
            for k in range(lags_v):
                row[f"Vf_lag{k}"] = g.loc[t-k, "V_filt"]
            for k in range(lags_exo):
                row[f"P_lag{k}"] = g.loc[t-k, "Presion"]
                row[f"T_lag{k}"] = g.loc[t-k, "Temperatura"]
            rows.append(row)
    Xy = pd.DataFrame(rows)
    feat_cols = [c for c in Xy.columns if c not in ("Cliente","Fecha","y_next")]
    return Xy, feat_cols

# ---------------- Residuales -> features IForest ----------------
def residual_features(df_pred: pd.DataFrame, roll_window=RES_ROLL):
    g = df_pred.sort_values(["Cliente","Fecha"]).copy()
    parts = []
    for cli, gi in g.groupby("Cliente"):
        gi = gi.sort_values("Fecha").copy()
        r = gi["resid"].astype(float).values
        rw = max(5, int(roll_window))
        r_mean = pd.Series(r).rolling(rw, min_periods=5).mean().to_numpy()
        r_std  = pd.Series(r).rolling(rw, min_periods=5).std(ddof=0).to_numpy()
        r_std = np.where(np.isnan(r_std) | (r_std == 0), 1e-6, r_std)
        z = (r - np.nan_to_num(r_mean, nan=0.0)) / r_std
        dz = np.diff(np.concatenate([[z[0]], z])).astype(float)
        dr = np.diff(np.concatenate([[r[0]], r])).astype(float)

        out = gi[["Cliente","Fecha"]].copy()
        out["resid"] = r
        out["z_abs"] = np.abs(z)
        out["r_mean"] = np.nan_to_num(r_mean, nan=0.0)
        out["r_std"]  = r_std
        out["dz_abs"] = np.abs(dz)
        out["dr_abs"] = np.abs(dr)
        parts.append(out)
    F = pd.concat(parts, ignore_index=True) if parts else pd.DataFrame(columns=["Cliente","Fecha","resid","z_abs","r_mean","r_std","dz_abs","dr_abs"])
    return F

# ---------------- Forecast + Anomalías ----------------
def forecast_and_anomalies(dfg: pd.DataFrame, models: dict, z_threshold: float = Z_DEFAULT):
    dfg2 = dfg.sort_values(["Cliente","Fecha"]).copy()
    rows = []
    for cli, g in dfg2.groupby("Cliente"):
        g = g.sort_values("Fecha").copy()
        v = g["Volumen"].astype(float).values
        if len(v) <= SSA_WINDOW:
            g["V_filt"] = v
        else:
            U,S,Vt = ssa_decompose(v, L=SSA_WINDOW)
            v_rec = ssa_reconstruct_series(U, S, Vt, rank=SSA_RANK)[:len(v)]
            g["V_filt"] = v_rec
        rows.append(g)
    df_ssa = pd.concat(rows, ignore_index=True) if rows else dfg2.copy()

    Xy, feat_cols = make_supervised_table(df_ssa, lags_v=LAGS_V, lags_exo=LAGS_EXO)
    if Xy.empty:
        raise ValueError("Muy pocos datos para construir lags y predecir (necesita al menos max(lags_v,lags_exo)+1 filas por cliente).")

    subs_v = [f"Vf_lag{k}" for k in range(POLY_V_MAX)]
    subs_p = [f"P_lag{k}"  for k in range(POLY_P_MAX)]
    subs_t = [f"T_lag{k}"  for k in range(POLY_T_MAX)]
    subset_cols = [c for c in Xy.columns if c in (subs_v + subs_p + subs_t)]

    X_all_base = Xy[feat_cols].values.astype(float)
    if models["poly"] is not None and len(subset_cols) > 0:
        all_subset = Xy[subset_cols].values.astype(float)
        X_all_poly = models["poly"].transform(all_subset)
        X_all_concat = np.concatenate([X_all_base, X_all_poly], axis=1)
    else:
        X_all_concat = X_all_base

    Xs = models["scaler"].transform(X_all_concat)
    y_hat_all = models["enet"].predict(Xs)

    df_pred = Xy[["Cliente","Fecha","y_next"]].copy().rename(columns={"y_next":"Volumen_next"})
    df_pred["Volumen_hat"] = y_hat_all
    df_pred["resid"] = df_pred["Volumen_next"] - df_pred["Volumen_hat"]

    F = residual_features(df_pred, roll_window=RES_ROLL)
    X_if_all = F[["z_abs","resid","r_mean","r_std","dz_abs","dr_abs"]].astype(float).values
    dfun = models["iforest"].decision_function(X_if_all)
    score = -dfun
    smin, smax = float(np.min(score)), float(np.max(score))
    denom = (smax - smin) if (smax - smin) > 1e-9 else 1.0
    proba = (score - smin) / denom

    thr_if  = np.quantile(proba, 1.0 - IF_CONTAM)
    flag_if = (proba >= thr_if).astype(int)
    z_abs   = F["z_abs"].values
    flag_z  = (z_abs >= z_threshold).astype(int)
    flag    = np.where((flag_if + flag_z) > 0, 1, 0) if FUSION == "or" else (flag_if & flag_z).astype(int)

    out = (
        F[["Cliente","Fecha","z_abs","resid","r_mean","r_std","dz_abs","dr_abs"]]
        .assign(Volumen_hat=df_pred["Volumen_hat"].values,
                Volumen_next=df_pred["Volumen_next"].values,
                proba_if=proba,
                Flag_IF=flag_if,
                Flag_Z=flag_z,
                Flag_Final=flag)
        .merge(df_ssa[["Cliente","Fecha","Volumen","Presion","Temperatura","V_filt"]], on=["Cliente","Fecha"], how="left")
        .sort_values(["Cliente","Fecha"])
        .reset_index(drop=True)
    )
    return out, float(thr_if)

# Severidad (sobre proba_if)
def categorize_anomaly_if(p, q_leve=0.70, q_media=0.85, q_critica=0.95):
    if p >= q_critica:
        return "Crítica"
    elif p >= q_media:
        return "Media"
    elif p >= q_leve:
        return "Leve"
    return ""

# --------------------------------------------------------------------------------
# Sidebar — selección y opciones (keys únicas)
# --------------------------------------------------------------------------------
base_df = load_base_data()



#--------------------------------

if "Segmento" not in base_df.columns:
    base_df["Segmento"] = "Comercial"
if "Fecha" in base_df.columns:
    base_df["Fecha"] = pd.to_datetime(base_df["Fecha"], errors="coerce", dayfirst=True)

segmentos_base = (
    sorted(base_df["Segmento"].dropna().astype(str).str.strip().unique().tolist())
    if ("Segmento" in base_df.columns and not base_df.empty)
    else ["Comercial", "Industrial"]
)

st.sidebar.header("Filtros")
segmento_sel_pre = st.sidebar.selectbox(
    "Segmento (para cargar artefactos)",
    options=segmentos_base,
    index=0,
    key="seg_pre"
)


if ("Fecha" in base_df.columns) and base_df["Fecha"].notna().any():
    dmin = pd.to_datetime(base_df["Fecha"].min()).date()
    dmax = pd.to_datetime(base_df["Fecha"].max()).date()
else:
    today = date.today()
    dmin, dmax = today - timedelta(days=30), today

rango = st.sidebar.date_input("Rango de fechas", value=(dmin, dmax), key="rango_fechas")

# # --------------------------------------------------------------------------------
# # clientes y segmentos
# # --------------------------------------------------------------------------------
df = base_df.copy()

clientes = sorted(df["Cliente"].astype(str).str.strip().dropna().unique().tolist()) if "Cliente" in df.columns else []
segmentos = sorted(df["Segmento"].astype(str).str.strip().dropna().unique().tolist()) if "Segmento" in df.columns else ["Comercial","Industrial"]


cliente_sel = st.sidebar.selectbox("Cliente", options=clientes if clientes else ["—"], index=0, key="cliente_sel")
if not clientes and cliente_sel == "—":
    cliente_sel = None

#--------------------------------

st.sidebar.markdown("---")
uploaded = st.sidebar.file_uploader("Subir nuevas mediciones (CSV/Excel)", type=["csv","xlsx","xls"], key="file_up")

if uploaded is not None:
    if st.sidebar.button("Ejecutar ETL en archivo subido"):
        new_df = read_any_file(uploaded)
        if new_df is not None and not new_df.empty:
            st.sidebar.info("Ejecutando ETL... por favor espere.")
            with st.spinner('Procesando...'):
                processed_df = process_dataframe(new_df)
            
            # --- CAMBIO: concatenar con datos existentes ---
            output_path = "df_contugas.csv"
            if os.path.exists(output_path):
                existing_df = pd.read_csv(output_path, encoding="utf-8-sig")
                processed_df = pd.concat([existing_df, processed_df], ignore_index=True)
                # opcional: eliminar duplicados por Cliente+Fecha
                processed_df.drop_duplicates(subset=["Cliente","Fecha"], keep="last", inplace=True)
            
            # Guardar CSV actualizado
            processed_df.to_csv(output_path, index=False, encoding="utf-8-sig")
            
            st.sidebar.success(f"ETL completado. Datos guardados en {output_path}")
            st.rerun()




segmento_sel = segmento_sel_pre

#--------------------------------
st.sidebar.header("Detección de anomalías")
q_leve  = st.sidebar.slider("Severidad Leve IF (≥)",  0.50, 0.999, 0.70, 0.001, format="%.3f", key="q_leve")
q_media = st.sidebar.slider("Severidad Media IF (≥)", 0.50, 0.999, 0.85, 0.001, format="%.3f", key="q_media")
q_crit  = st.sidebar.slider("Severidad Crítica IF (≥)",0.50, 0.999, 0.95, 0.001, format="%.3f", key="q_crit")
if not (q_leve < q_media < q_crit):
    st.sidebar.warning("Orden requerido: Leve < Media < Crítica.")

z_thr = st.sidebar.number_input(
    "Umbral z (|z| ≥) — usa 1e9 para desactivar",
    value=float(Z_DEFAULT),
    step=0.1,
    format="%.1f",
    key="z_thr"
)

# Tolerancia 0–1 (0–100%)
tol_pct = st.sidebar.slider(
    "Tolerancia bandas ± (%)",
    min_value=0.00, max_value=1.00, value=0.80, step=0.01,
    format="%.2f", key="tol_bandas"
)

# Controles de visualización de bandas/anomalías
show_only_out = st.sidebar.checkbox("Mostrar solo puntos fuera de banda", value=False, key="only_oob")
and_iforest   = st.sidebar.checkbox("Cruzar con IForest/Z (Flag_Final)", value=False, key="and_iforest")
marker_size   = st.sidebar.slider("Tamaño puntos rojos", min_value=4, max_value=14, value=6, step=1, key="marker_size")

# --- TAB 1: Histórico + Estadísticas + Anomalías ---
tab1, tab2, tab3 = st.tabs(["📊 Anomalías","📈 Histórico", "👥 Resumen de Clientes"])

# -----------------------------
# TAB 1: Anomalías
# -----------------------------

with tab1:
    
    st.subheader(f"🔎 Cliente seleccionado: {cliente_sel}")  # <--- AÑADIDO
    if not df.empty and cliente_sel:
        dfg = df[df["Cliente"]==cliente_sel].copy()

        # Fechas y muestreo horario
        if "Fecha" in dfg.columns:
            dfg["Fecha"] = pd.to_datetime(dfg["Fecha"], errors="coerce")
            dfg = dfg.dropna(subset=["Fecha"])
        dfg = ensure_hourly(dfg)

        # Filtro por rango del sidebar
        if isinstance(rango, (list, tuple)) and len(rango)==2 and rango[0] and rango[1]:
            dfg = dfg[(dfg["Fecha"]>=pd.to_datetime(rango[0])) & (dfg["Fecha"]<=pd.to_datetime(rango[1]))]

            # ==========================================
            # 3) Detección de anomalías (Pred vs Real)
            # ==========================================
            st.subheader("🚨 Detección de anomalías")
            try:
                # Cargar artefactos del segmento
                seg_for_models = segmento_sel
                if "Segmento" in dfg.columns:
                    top = dfg["Segmento"].mode()
                    if not top.empty:
                        seg_for_models = top.iloc[0]
                models = load_artifacts(seg_for_models)

                # Auditoría opcional
                with st.expander("🔎 Auditoría de artefactos (debug)"):
                    st.write({
                        "poly.exists": models["poly"] is not None,
                        "poly.n_features_in_": getattr(models["poly"], "n_features_in_", None) if models["poly"] is not None else None,
                        "poly.n_output_features_": getattr(models["poly"], "n_output_features_", None) if models["poly"] is not None else None,
                        "scaler.n_features_in_": getattr(models["scaler"], "n_features_in_", None),
                        "enet.n_features_in_": getattr(models["enet"], "n_features_in_", None),
                        "iforest.n_features_in_": getattr(models["iforest"], "n_features_in_", None),
                    })

                # Predicción y anomalías
                anomalies, thr_if = forecast_and_anomalies(dfg, models, z_threshold=float(z_thr))
                
                # INICIO CUADRO RESUMEN DE ANOMALIAS
                # Clasificar severidad dinámicamente según sliders
                anomalies["Severidad"] = anomalies["proba_if"].apply(
                    lambda p: categorize_anomaly_if(p, q_leve=q_leve, q_media=q_media, q_critica=q_crit)
                )

                # Resumen de anomalías por severidad
                resumen_anom = (
                    anomalies[anomalies["Flag_Final"] == 1]  # solo anomalías finales
                    .groupby("Severidad")
                    .size()
                    .reindex(["Leve", "Media", "Crítica"], fill_value=0)
                    .reset_index(name="Cantidad")
                )

                # 🎨 Colores para cada severidad
                colores = {"Leve": "#A3E4D7", "Media": "#F9E79F", "Crítica": "#F5B7B1"}

                st.subheader("📋 Resumen de anomalías (según umbrales)")

                # Mostrar como tabla con color de fondo
                def color_severidad(val):
                    return f"background-color: {colores.get(val, 'white')}"

                st.dataframe(
                    resumen_anom.style.applymap(color_severidad, subset=["Severidad"]),
                    use_container_width=True
                )

                # Mostrar métricas con emojis
                c1, c2, c3 = st.columns(3)
                c1.metric("🟢 Leve", int(resumen_anom.loc[resumen_anom["Severidad"]=="Leve","Cantidad"].values[0]))
                c2.metric("🟡 Media", int(resumen_anom.loc[resumen_anom["Severidad"]=="Media","Cantidad"].values[0]))
                c3.metric("🔴 Crítica", int(resumen_anom.loc[resumen_anom["Severidad"]=="Crítica","Cantidad"].values[0]))
                # FIN CUADRO RESUMEN DE ANOMALIAS

                # ---- Gráfico: Pred vs Real
                df_plot = anomalies.rename(columns={"Volumen_next":"Volumen_real", "Volumen_hat":"Volumen_pred"})
                fig_pred = px.line(
                    df_plot.melt(id_vars="Fecha", value_vars=["Volumen_real","Volumen_pred"],
                                 var_name="serie", value_name="valor"),
                    x="Fecha", y="valor", color="serie",
                    color_discrete_map={"Volumen_real": "#1f77b4", "Volumen_pred": "#636EFA"},
                    title="Predicción vs Real (horizonte t+1)"
                )
                st.plotly_chart(fig_pred, use_container_width=True)

                # ---- Gráfico: Anomalías detectadas (puntos) usando bandas ±tol y Flag_Final
                subs = df_plot.dropna(subset=["Volumen_real","Volumen_pred"]).copy()
                tol = float(tol_pct)  # 0–1
                subs["upper"] = subs["Volumen_pred"] * (1.0 + tol)
                subs["lower"] = subs["Volumen_pred"] * (1.0 - tol)
                subs["out_of_band"] = ((subs["Volumen_real"] > subs["upper"]) |
                                       (subs["Volumen_real"] < subs["lower"])).astype(int)
                if and_iforest:
                    subs["out_of_band"] = (subs["out_of_band"].astype(bool) &
                                           (subs["Flag_Final"] == 1)).astype(int)

                fig_pts = go.Figure()
                # líneas finas (opcionalmente atenuadas si solo quieres ver puntos)
                opacity_lines = 0.5 if show_only_out else 1.0
                fig_pts.add_trace(go.Scatter(x=subs["Fecha"], y=subs["Volumen_real"],
                                             name="Volumen_real", mode="lines",
                                             line=dict(width=1), opacity=opacity_lines))
                fig_pts.add_trace(go.Scatter(x=subs["Fecha"], y=subs["Volumen_pred"],
                                             name="Volumen_pred", mode="lines",
                                             line=dict(width=1), opacity=opacity_lines))
                # puntos rojos
                an = subs[subs["out_of_band"] == 1]
                if not an.empty:
                    fig_pts.add_trace(go.Scatter(
                        x=an["Fecha"], y=an["Volumen_real"], mode="markers",
                        name="Anomalías (puntos)",
                        marker=dict(color="red", size=int(marker_size)),
                        hovertemplate=("Fecha=%{x}<br>Real=%{y:.3f}"
                                       "<br>Pred=%{customdata[0]:.3f}"
                                       "<br>Upper=%{customdata[1]:.3f}"
                                       "<br>Lower=%{customdata[2]:.3f}<extra></extra>"),
                        customdata=np.stack([an["Volumen_pred"], an["upper"], an["lower"]], axis=1)
                    ))
                fig_pts.update_layout(title=f"Anomalías detectadas (puntos) — bandas ±{tol*100:.1f}%")
                st.plotly_chart(fig_pts, use_container_width=True)

                # Descarga CSV de puntos fuera de banda
                if not an.empty:
                    csv_bytes = an[["Cliente","Fecha","Volumen_real","Volumen_pred","upper","lower","Flag_Final","proba_if"]]\
                                .to_csv(index=False, encoding="utf-8-sig").encode("utf-8-sig")
                    st.download_button("⬇️ Descargar anomalías (puntos fuera de banda)",
                                       data=csv_bytes, file_name="anomalies_out_of_band.csv",
                                       mime="text/csv")

                # Métricas rápidas
                subs_err = df_plot.dropna(subset=["Volumen_real","Volumen_pred"]).copy()
                if not subs_err.empty:
                    err  = subs_err["Volumen_real"].values - subs_err["Volumen_pred"].values
                    mae  = float(np.mean(np.abs(err)))
                    rmse = float(np.sqrt(np.mean(err**2)))
                    denom = np.maximum(np.abs(subs_err["Volumen_real"].values), 1e-8)
                    mape = float(np.mean(np.abs(err/denom))*100.0)
                    st.caption(f"MAE={mae:,.3f} | RMSE={rmse:,.3f} | MAPE={mape:,.2f}%  (t+1)")

                st.dataframe(df_plot.tail(300), use_container_width=True)
                st.caption(
                    f"IForest: percentil **{1.0-IF_CONTAM:.3f}** ⇒ score ≥ **{thr_if:.3f}** (Flag_IF=1). "
                    f"Severidad (sobre proba_if): Leve ≥ {q_leve:.3f}, Media ≥ {q_media:.3f}, Crítica ≥ {q_crit:.3f}."
                )

            except FileNotFoundError as e:
                st.error(str(e))
            except Exception as e:
                st.exception(e)

# -----------------------------
# TAB 2: Historioco
# -----------------------------
with tab2:
    st.subheader(f"🔎 Cliente seleccionado: {cliente_sel}")  # <--- AÑADIDO
    st.header("📈 Histórico")
# =========================
# 1) Gráficos históricos (apilados)
# =========================

    if not df.empty and cliente_sel:

        dfg = df[df["Cliente"]==cliente_sel].copy()
        dfg = ensure_hourly(dfg)
        
        if isinstance(rango, (list, tuple)) and len(rango)==2 and rango[0] and rango[1]:
            dfg = dfg[(dfg["Fecha"]>=pd.to_datetime(rango[0])) & (dfg["Fecha"]<=pd.to_datetime(rango[1]))]


        # Preparar agregados diarios (útiles para promedios diarios y percentiles)
        tmp = dfg.set_index("Fecha").sort_index()
        daily = tmp[["Volumen", "Presion", "Temperatura"]].resample("D").agg({
            "Volumen": "sum",        # consumo diario total (suma de horas)
            "Presion": "mean",       # promedio diario de presión
            "Temperatura": "mean"    # promedio diario de temperatura
        })

        # Calcular métricas
        # num_clients = int(dfg["Cliente"].nunique())
        total_consumo = float(dfg["Volumen"].sum()) if "Volumen" in dfg.columns else float("nan")
        avg_daily_vol = float(daily["Volumen"].mean()) if not daily["Volumen"].empty else float("nan")
        avg_daily_presion = float(daily["Presion"].mean()) if not daily["Presion"].empty else float("nan")
        avg_daily_temp = float(daily["Temperatura"].mean()) if not daily["Temperatura"].empty else float("nan")
        p90_vol = float(daily["Volumen"].quantile(0.9)) if not daily["Volumen"].empty else float("nan")

        # Formateo amigable
        def fmt_num(x, dp=2):
            if x is None or (isinstance(x, float) and pd.isna(x)):
                return "N/A"
            # Si es entero grande, mostrar sin decimales
            if abs(x) >= 1000 and float(x).is_integer():
                return f"{int(x):,}"
            return f"{x:,.{dp}f}"

        # Mostrar 2 filas x 3 columnas con st.metric (cards)
        r1c2, r1c3 = st.columns(2)
        r2c1, r2c2, r2c3 = st.columns(3)

        
        with r1c2:
            st.metric("Consumo total (m³)", fmt_num(total_consumo))
        with r1c3:
            st.metric("Promedio diario — Volumen (m³)", fmt_num(avg_daily_vol))
        with r2c1:
            st.metric("Promedio diario — Presión", fmt_num(avg_daily_presion, dp=3))
        with r2c2:
            st.metric("Promedio diario — Temperatura (°C)", fmt_num(avg_daily_temp, dp=2))
        with r2c3:
            st.metric("P90 diario — Volumen (m³)", fmt_num(p90_vol))


#--------------------------------
    st.subheader("📉 Volumen (histórico)")
    fig_vol = px.line(dfg, x="Fecha", y="Volumen", color_discrete_sequence=["#1f77b4"])
    fig_vol.update_layout(xaxis_title="Fecha", yaxis_title="Volumen (m³)", height=340)
    st.plotly_chart(fig_vol, use_container_width=True)

    st.divider()  # separador opcional

    st.subheader("🌡️ Temperatura (histórico)")
    fig_tmp = px.line(dfg, x="Fecha", y="Temperatura", color_discrete_sequence=["#e45756"])
    fig_tmp.update_layout(xaxis_title="Fecha", yaxis_title="Temperatura (°C)", height=340)
    st.plotly_chart(fig_tmp, use_container_width=True)

    st.divider()  # separador opcional

    st.subheader("⚙️ Presión (histórico)")
    fig_prs = px.line(dfg, x="Fecha", y="Presion", color_discrete_sequence=["#2ca02c"])
    fig_prs.update_layout(xaxis_title="Fecha", yaxis_title="Presión (bar)", height=340)
    st.plotly_chart(fig_prs, use_container_width=True)

# ==========================================
# 2) Estadísticas descriptivas (rango filtro)
# ==========================================
    st.subheader("📈 Estadísticas descriptivas (rango filtrado)")
    stats_cols = [c for c in ["Volumen","Temperatura","Presion"] if c in dfg.columns]
    if stats_cols:
        st.dataframe(dfg[stats_cols].describe(percentiles=[0.25,0.5,0.75]).T,
            use_container_width=True)


# -----------------------------
# TAB 3: Resumen de Clientes
# -----------------------------

with tab3:
    st.header("👥 Resumen General de Clientes")

    # Top clientes por consumo
    top_clientes = df.groupby("Cliente")["Volumen"].sum().nlargest(10).reset_index()
    st.subheader("🏆 Top 10 clientes por consumo")
    fig_top = px.bar(
        top_clientes,
        x="Cliente",
        y="Volumen",
        text="Volumen",
        color="Volumen",
        color_continuous_scale="Blues",
        title="Clientes con mayor consumo"
    )
    fig_top.update_traces(texttemplate='%{text:.2s}', textposition='outside')
    fig_top.update_layout(xaxis_title="Cliente", yaxis_title="Volumen (m³)")
    st.plotly_chart(fig_top, use_container_width=True)

    # Distribución por segmento
    st.subheader("📊 Distribución y estadísticas por segmento")
    c1, c2 = st.columns(2)

    # Distribución (pie chart)
    with c1:
        fig_seg = px.pie(
            df,
            names="Segmento",
            title="Distribución de clientes por segmento",
            hole=0.4
        )
        st.plotly_chart(fig_seg, use_container_width=True)

    # Estadísticas por segmento (barras)
    with c2:
        seg_stats = df.groupby("Segmento")["Volumen"].agg(
            Consumo_Total="sum",
            Consumo_Promedio="mean"
        ).reset_index()

        fig_seg_stats = px.bar(
            seg_stats,
            x="Segmento",
            y="Consumo_Total",
            text="Consumo_Total",
            color="Consumo_Total",
            color_continuous_scale="Viridis",
            title="Consumo total por segmento"
        )
        fig_seg_stats.update_traces(texttemplate='%{text:.2s}', textposition='outside')
        fig_seg_stats.update_layout(xaxis_title="Segmento", yaxis_title="Volumen (m³)")
        st.plotly_chart(fig_seg_stats, use_container_width=True)

    # Estadísticas generales
    st.subheader("📌 Estadísticas generales")
    col1, col2, col3 = st.columns(3)
    col1.metric("Clientes únicos", df["Cliente"].nunique())
    col2.metric("Consumo total", f"{df['Volumen'].sum():,.0f} m³")
    col3.metric("Consumo promedio", f"{df['Volumen'].mean():,.2f} m³")
    

# Footer
st.caption("Artefactos y lógica replican el pipeline SSA→lags→(poly subset)→Scaler→ENet→residuales→IForest. "
           "Usa datos con columnas: Fecha, Volumen, Presion, Temperatura, Cliente, Segmento.")
>>>>>>> 524a57ef
<|MERGE_RESOLUTION|>--- conflicted
+++ resolved
@@ -1,1503 +1,811 @@
-<<<<<<< HEAD
-# -*- coding: utf-8 -*-
-# app_streamlit.py — Contugas (SSA + ENet (poly opcional) + Scaler + IForest en residuales), por segmento
-
-import os
-from pathlib import Path
-from datetime import date, timedelta
-import io
-import numpy as np
-import pandas as pd
-import streamlit as st
-import plotly.express as px
-import plotly.graph_objects as go
-import joblib
-from etl import process_dataframe, load_excel_with_client_column
-
-# --------------------------------------------------------------------------------
-# CONFIG rutas de artefactos: deben existir por segmento con sufijo __seg=<Segmento>.pkl
-# --------------------------------------------------------------------------------
-BASE_DIR = Path(
-    r"E:\Data2\1.Data\2. POSTGRADUATE\11. MAESTRIA_MIAD\ANDES\12_Proyecto_Aplicado_Analítica_de_Datos_(PAAD)\Proyecto_Final_Caso_Contugas\06_Models\Training\model_outputs"
-)
-
-
-# Carpeta del repo "Deployment" (sube 1 nivel desde src/)
-ROOT = Path(__file__).resolve().parents[1]
-
-# 1) Carpeta de artefactos (donde están los .pkl)
-BASE_DIR = ROOT / "model_outputs"
-
-ARTIFACTS_BY_SEG = {
-    "Comercial": {
-        "enet":    BASE_DIR / "enet_forecast__seg=Comercial.pkl",
-        "scaler":  BASE_DIR / "forecast_scaler__seg=Comercial.pkl",
-        "iforest": BASE_DIR / "iforest_ssa__seg=Comercial.pkl",
-        "poly":    BASE_DIR / "poly_features__seg=Comercial.pkl",
-    },
-    "Industrial": {
-        "enet":    BASE_DIR / "enet_forecast__seg=Industrial.pkl",
-        "scaler":  BASE_DIR / "forecast_scaler__seg=Industrial.pkl",
-        "iforest": BASE_DIR / "iforest_ssa__seg=Industrial.pkl",
-        "poly":    BASE_DIR / "poly_features__seg=Industrial.pkl",
-    },
-}
-
-# Hiperparámetros (coherentes con config del training)
-SSA_WINDOW = 24
-SSA_RANK   = 5
-LAGS_V     = 24
-LAGS_EXO   = 12
-ROLL_Z     = 24
-RES_ROLL   = 12
-IF_CONTAM  = 0.03
-FUSION     = "or"
-Z_DEFAULT  = 1e9
-
-# Subset usado para expansión polinomial opcional en el entrenamiento
-POLY_V_MAX = 6
-POLY_P_MAX = 4
-POLY_T_MAX = 4
-
-st.set_page_config(page_title="Gas Contugas - Dashboard", layout="wide")
-
-# CSS personalizado para el sidebar
-st.markdown("""
-<style>
-    /* Sidebar background general */
-    .css-1d391kg {
-        background-color: #202030 !important;
-    }
-    
-    /* Sidebar container */
-    .css-1lcbmhc .css-1d391kg {
-        background-color: #202030 !important;
-    }
-    
-    /* Solo headers y texto general en blanco */
-    .css-1d391kg h1,
-    .css-1d391kg h2,
-    .css-1d391kg h3,
-    .css-1d391kg h4,
-    .css-1d391kg h5,
-    .css-1d391kg h6 {
-        color: #FFFFFF !important;
-    }
-    
-    /* Texto de markdown y caption en blanco */
-    .css-1d391kg .stMarkdown,
-    .css-1d391kg .stCaption {
-        color: #FFFFFF !important;
-    }
-    
-    /* Texto general del sidebar en blanco - solo elementos específicos */
-    .css-1d391kg > div:first-child p,
-    .css-1d391kg > div:first-child span:not([class*="st"]),
-    .css-1d391kg .stMarkdown p,
-    .css-1d391kg .stMarkdown span {
-        color: #FFFFFF !important;
-    }
-    
-    /* Alternative selectors for newer Streamlit versions */
-    section[data-testid="stSidebar"] {
-        background-color: #202030 !important;
-    }
-    
-    /* Solo headers en blanco para versiones nuevas */
-    section[data-testid="stSidebar"] h1,
-    section[data-testid="stSidebar"] h2,
-    section[data-testid="stSidebar"] h3,
-    section[data-testid="stSidebar"] h4,
-    section[data-testid="stSidebar"] h5,
-    section[data-testid="stSidebar"] h6 {
-        color: #FFFFFF !important;
-    }
-    
-    /* Texto de markdown en blanco para versiones nuevas */
-    section[data-testid="stSidebar"] .stMarkdown,
-    section[data-testid="stSidebar"] .stCaption {
-        color: #FFFFFF !important;
-    }
-    
-    /* Texto general en blanco para versiones nuevas - solo elementos específicos */
-    section[data-testid="stSidebar"] > div:first-child p,
-    section[data-testid="stSidebar"] > div:first-child span:not([class*="st"]),
-    section[data-testid="stSidebar"] .stMarkdown p,
-    section[data-testid="stSidebar"] .stMarkdown span {
-        color: #FFFFFF !important;
-    }
-    
-    /* Force sidebar background */
-    .stApp > div:first-child > div:first-child > div:nth-child(2) {
-        background-color: #202030 !important;
-    }
-</style>
-""", unsafe_allow_html=True)
-
-# Logo al lado del título, alineado a la derecha
-logo_path = Path(__file__).parent / "media" / "logo_contugas.png"
-if logo_path.exists():
-    col1, col2 = st.columns([3, 1])
-    with col1:
-        st.title("📊 Dashboard Para Detección de Anomalías")
-        st.caption("Históricos, estadísticas, forecasting (SSA+ENet) y anomalías (IForest en residuales) — por segmento")
-    with col2:
-        st.image(str(logo_path), width=188, use_container_width=False)
-else:
-    st.title("📊 Dashboard Para Detección de Anomalías")
-    st.caption("Históricos, estadísticas, forecasting (SSA+ENet) y anomalías (IForest en residuales) — por segmento")
-
-# --------------------------------------------------------------------------------
-# Utils
-# --------------------------------------------------------------------------------
-def load_base_data():
-    default_path = "df_contugas.csv"
-    if os.path.exists(default_path):
-        df = pd.read_csv(default_path, encoding="utf-8-sig")
-        if "Fecha" in df.columns:
-            df["Fecha"] = pd.to_datetime(df["Fecha"], errors="coerce", dayfirst=True)
-        return df
-    return pd.DataFrame(columns=["Fecha","Presion","Temperatura","Volumen","Cliente","Segmento"])
-
-def read_any_file(uploaded_file):
-    """Lee CSV/Excel desde st.file_uploader de forma robusta (no consume el buffer)."""
-    if uploaded_file is None:
-        return None
-
-    name = uploaded_file.name.lower()
-    raw = uploaded_file.getvalue()
-    if not raw:
-        st.error("El archivo subido está vacío.")
-        return None
-    
-    bio = io.BytesIO(raw)
-
-    if name.endswith((".xlsx", ".xls")):
-        bio.seek(0)
-        # Usa la función de etl.py para cargar todas las hojas como clientes
-        df, _ = load_excel_with_client_column(bio)
-    elif name.endswith(".csv"):
-        df = None
-        for enc in ("utf-8-sig", "utf-8", "latin-1"):
-            try:
-                bio.seek(0)
-                tmp = pd.read_csv(bio, sep=None, engine="python", encoding=enc)
-                if tmp.shape[1] > 0:
-                    df = tmp
-                    break
-            except pd.errors.EmptyDataError:
-                st.error("El CSV no contiene datos.")
-                return None
-            except Exception:
-                continue
-        if df is None:
-            st.error("No se pudo leer el CSV. Verifica separador/codificación.")
-            return None
-    else:
-        st.error("Formato no soportado. Sube CSV o Excel.")
-        return None
-
-    if "Fecha" in df.columns:
-        df["Fecha"] = pd.to_datetime(df["Fecha"], errors="coerce", dayfirst=True)
-
-    st.caption(f"📂 Archivo cargado: **{uploaded_file.name}** — {df.shape[0]} filas, {df.shape[1]} columnas")
-    return df
-
-
-
-def ensure_hourly(dfg: pd.DataFrame) -> pd.DataFrame:
-    dfg = dfg.sort_values("Fecha").set_index("Fecha").asfreq("H")
-    cols = [c for c in ["Presion","Temperatura","Volumen"] if c in dfg.columns]
-    if cols:
-        dfg[cols] = dfg[cols].interpolate(limit_direction="both")
-    dfg = dfg.reset_index()
-    return dfg
-
-@st.cache_resource(show_spinner=False)
-def load_artifacts(segmento: str):
-    paths = ARTIFACTS_BY_SEG[segmento]
-    missing = [k for k,p in paths.items() if not Path(p).exists()]
-    if "poly" in missing:
-        missing.remove("poly")
-    if missing:
-        raise FileNotFoundError(f"Faltan artefactos para {segmento}: {missing}")
-    enet    = joblib.load(paths["enet"])
-    scaler  = joblib.load(paths["scaler"])
-    iforest = joblib.load(paths["iforest"])
-    poly    = joblib.load(paths["poly"]) if Path(paths["poly"]).exists() else None
-    return {"enet": enet, "scaler": scaler, "iforest": iforest, "poly": poly}
-
-# ---------------- SSA ----------------
-def ssa_decompose(series: np.ndarray, L: int):
-    N = len(series)
-    if L < 2 or L > max(2, N-1):
-        L = max(2, min(L, max(2, N-1)))
-    K = N - L + 1
-    if K < 1:
-        U = np.eye(L)
-        s = np.ones(min(L, N))
-        Vt = np.eye(min(L, N))
-        S = np.diag(s)
-        return U, S, Vt
-    X = np.column_stack([series[i:i+L] for i in range(K)])
-    U, s, Vt = np.linalg.svd(X, full_matrices=False)
-    S = np.diag(s)
-    return U, S, Vt
-
-def ssa_reconstruct_series(U, S, Vt, rank: int):
-    r = max(1, min(rank, min(S.shape)))
-    U_r = U[:, :r]; S_r = S[:r, :r]; Vt_r = Vt[:r, :]
-    X_r = U_r @ S_r @ Vt_r
-    L, K = X_r.shape
-    N = L + K - 1
-    recon = np.zeros(N); counts = np.zeros(N)
-    for i in range(L):
-        for j in range(K):
-            recon[i+j] += X_r[i, j]
-            counts[i+j] += 1
-    recon = recon / np.where(counts == 0, 1, counts)
-    return recon
-
-# ---------------- Tabla supervisada ----------------
-def make_supervised_table(df, lags_v=LAGS_V, lags_exo=LAGS_EXO):
-    rows = []
-    for cli, g in df.groupby("Cliente"):
-        g = g.sort_values("Fecha").reset_index(drop=True)
-        maxlag = max(lags_v, lags_exo)
-        for t in range(maxlag, len(g)-1):
-            row = {"Cliente": cli, "Fecha": g.loc[t, "Fecha"], "y_next": g.loc[t+1, "Volumen"]}
-            for k in range(lags_v):
-                row[f"Vf_lag{k}"] = g.loc[t-k, "V_filt"]
-            for k in range(lags_exo):
-                row[f"P_lag{k}"] = g.loc[t-k, "Presion"]
-                row[f"T_lag{k}"] = g.loc[t-k, "Temperatura"]
-            rows.append(row)
-    Xy = pd.DataFrame(rows)
-    feat_cols = [c for c in Xy.columns if c not in ("Cliente","Fecha","y_next")]
-    return Xy, feat_cols
-
-# ---------------- Residuales -> features IForest ----------------
-def residual_features(df_pred: pd.DataFrame, roll_window=RES_ROLL):
-    g = df_pred.sort_values(["Cliente","Fecha"]).copy()
-    parts = []
-    for cli, gi in g.groupby("Cliente"):
-        gi = gi.sort_values("Fecha").copy()
-        r = gi["resid"].astype(float).values
-        rw = max(5, int(roll_window))
-        r_mean = pd.Series(r).rolling(rw, min_periods=5).mean().to_numpy()
-        r_std  = pd.Series(r).rolling(rw, min_periods=5).std(ddof=0).to_numpy()
-        r_std = np.where(np.isnan(r_std) | (r_std == 0), 1e-6, r_std)
-        z = (r - np.nan_to_num(r_mean, nan=0.0)) / r_std
-        dz = np.diff(np.concatenate([[z[0]], z])).astype(float)
-        dr = np.diff(np.concatenate([[r[0]], r])).astype(float)
-
-        out = gi[["Cliente","Fecha"]].copy()
-        out["resid"] = r
-        out["z_abs"] = np.abs(z)
-        out["r_mean"] = np.nan_to_num(r_mean, nan=0.0)
-        out["r_std"]  = r_std
-        out["dz_abs"] = np.abs(dz)
-        out["dr_abs"] = np.abs(dr)
-        parts.append(out)
-    F = pd.concat(parts, ignore_index=True) if parts else pd.DataFrame(columns=["Cliente","Fecha","resid","z_abs","r_mean","r_std","dz_abs","dr_abs"])
-    return F
-
-# ---------------- Forecast + Anomalías ----------------
-def forecast_and_anomalies(dfg: pd.DataFrame, models: dict, z_threshold: float = Z_DEFAULT):
-    dfg2 = dfg.sort_values(["Cliente","Fecha"]).copy()
-    rows = []
-    for cli, g in dfg2.groupby("Cliente"):
-        g = g.sort_values("Fecha").copy()
-        v = g["Volumen"].astype(float).values
-        if len(v) <= SSA_WINDOW:
-            g["V_filt"] = v
-        else:
-            U,S,Vt = ssa_decompose(v, L=SSA_WINDOW)
-            v_rec = ssa_reconstruct_series(U, S, Vt, rank=SSA_RANK)[:len(v)]
-            g["V_filt"] = v_rec
-        rows.append(g)
-    df_ssa = pd.concat(rows, ignore_index=True) if rows else dfg2.copy()
-
-    Xy, feat_cols = make_supervised_table(df_ssa, lags_v=LAGS_V, lags_exo=LAGS_EXO)
-    if Xy.empty:
-        raise ValueError("Muy pocos datos para construir lags y predecir (necesita al menos max(lags_v,lags_exo)+1 filas por cliente).")
-
-    subs_v = [f"Vf_lag{k}" for k in range(POLY_V_MAX)]
-    subs_p = [f"P_lag{k}"  for k in range(POLY_P_MAX)]
-    subs_t = [f"T_lag{k}"  for k in range(POLY_T_MAX)]
-    subset_cols = [c for c in Xy.columns if c in (subs_v + subs_p + subs_t)]
-
-    X_all_base = Xy[feat_cols].values.astype(float)
-    if models["poly"] is not None and len(subset_cols) > 0:
-        all_subset = Xy[subset_cols].values.astype(float)
-        X_all_poly = models["poly"].transform(all_subset)
-        X_all_concat = np.concatenate([X_all_base, X_all_poly], axis=1)
-    else:
-        X_all_concat = X_all_base
-
-    Xs = models["scaler"].transform(X_all_concat)
-    y_hat_all = models["enet"].predict(Xs)
-
-    df_pred = Xy[["Cliente","Fecha","y_next"]].copy().rename(columns={"y_next":"Volumen_next"})
-    df_pred["Volumen_hat"] = y_hat_all
-    df_pred["resid"] = df_pred["Volumen_next"] - df_pred["Volumen_hat"]
-
-    F = residual_features(df_pred, roll_window=RES_ROLL)
-    X_if_all = F[["z_abs","resid","r_mean","r_std","dz_abs","dr_abs"]].astype(float).values
-    dfun = models["iforest"].decision_function(X_if_all)
-    score = -dfun
-    smin, smax = float(np.min(score)), float(np.max(score))
-    denom = (smax - smin) if (smax - smin) > 1e-9 else 1.0
-    proba = (score - smin) / denom
-
-    thr_if  = np.quantile(proba, 1.0 - IF_CONTAM)
-    flag_if = (proba >= thr_if).astype(int)
-    z_abs   = F["z_abs"].values
-    flag_z  = (z_abs >= z_threshold).astype(int)
-    flag    = np.where((flag_if + flag_z) > 0, 1, 0) if FUSION == "or" else (flag_if & flag_z).astype(int)
-
-    out = (
-        F[["Cliente","Fecha","z_abs","resid","r_mean","r_std","dz_abs","dr_abs"]]
-        .assign(Volumen_hat=df_pred["Volumen_hat"].values,
-                Volumen_next=df_pred["Volumen_next"].values,
-                proba_if=proba,
-                Flag_IF=flag_if,
-                Flag_Z=flag_z,
-                Flag_Final=flag)
-        .merge(df_ssa[["Cliente","Fecha","Volumen","Presion","Temperatura","V_filt"]], on=["Cliente","Fecha"], how="left")
-        .sort_values(["Cliente","Fecha"])
-        .reset_index(drop=True)
-    )
-    return out, float(thr_if)
-
-# Severidad (sobre proba_if)
-def categorize_anomaly_if(p, q_leve=0.70, q_media=0.85, q_critica=0.95):
-    if p >= q_critica:
-        return "Crítica"
-    elif p >= q_media:
-        return "Media"
-    elif p >= q_leve:
-        return "Leve"
-    return ""
-
-# --------------------------------------------------------------------------------
-# Sidebar — selección y opciones (keys únicas)
-# --------------------------------------------------------------------------------
-base_df = load_base_data()
-
-
-
-#--------------------------------
-
-if "Segmento" not in base_df.columns:
-    base_df["Segmento"] = "Comercial"
-if "Fecha" in base_df.columns:
-    base_df["Fecha"] = pd.to_datetime(base_df["Fecha"], errors="coerce", dayfirst=True)
-
-segmentos_base = (
-    sorted(base_df["Segmento"].dropna().astype(str).str.strip().unique().tolist())
-    if ("Segmento" in base_df.columns and not base_df.empty)
-    else ["Comercial", "Industrial"]
-)
-
-st.sidebar.header("Filtros")
-segmento_sel_pre = st.sidebar.selectbox(
-    "Segmento (para cargar artefactos)",
-    options=segmentos_base,
-    index=0,
-    key="seg_pre"
-)
-
-
-if ("Fecha" in base_df.columns) and base_df["Fecha"].notna().any():
-    dmin = pd.to_datetime(base_df["Fecha"].min()).date()
-    dmax = pd.to_datetime(base_df["Fecha"].max()).date()
-else:
-    today = date.today()
-    dmin, dmax = today - timedelta(days=30), today
-
-rango = st.sidebar.date_input("Rango de fechas", value=(dmin, dmax), key="rango_fechas")
-
-#--------------------------------
-
-st.sidebar.markdown("---")
-uploaded = st.sidebar.file_uploader("Subir nuevas mediciones (CSV/Excel)", type=["csv","xlsx","xls"], key="file_up")
-
-if uploaded is not None:
-    if st.sidebar.button("Ejecutar ETL en archivo subido"):
-        new_df = read_any_file(uploaded)
-        if new_df is not None and not new_df.empty:
-            st.sidebar.info("Ejecutando ETL... por favor espere.")
-            with st.spinner('Procesando...'):
-                processed_df = process_dataframe(new_df)
-            
-            # Guardar el df procesado para que la app lo cargue
-            output_path = "df_contugas.csv"
-            processed_df.to_csv(output_path, index=False, encoding="utf-8-sig")
-            
-            st.sidebar.success(f"ETL completado. Datos guardados en {output_path}")
-            st.rerun()
-
-# # --------------------------------------------------------------------------------
-# # clientes y segmentos
-# # --------------------------------------------------------------------------------
-df = base_df.copy()
-
-clientes = sorted(df["Cliente"].astype(str).str.strip().dropna().unique().tolist()) if "Cliente" in df.columns else []
-segmentos = sorted(df["Segmento"].astype(str).str.strip().dropna().unique().tolist()) if "Segmento" in df.columns else ["Comercial","Industrial"]
-
-st.sidebar.header("Selección de datos")
-cliente_sel = st.sidebar.selectbox("Cliente", options=clientes if clientes else ["—"], index=0, key="cliente_sel")
-if not clientes and cliente_sel == "—":
-    cliente_sel = None
-
-segmento_sel = st.sidebar.selectbox(
-    "Segmento (para cargar artefactos)",
-    options=segmentos,
-    index=segmentos.index(segmento_sel_pre) if segmento_sel_pre in segmentos else 0,
-    key="seg_final"
-)
-
-#--------------------------------
-st.sidebar.header("Detección de anomalías")
-q_leve  = st.sidebar.slider("Severidad Leve IF (≥)",  0.50, 0.999, 0.70, 0.001, format="%.3f", key="q_leve")
-q_media = st.sidebar.slider("Severidad Media IF (≥)", 0.50, 0.999, 0.85, 0.001, format="%.3f", key="q_media")
-q_crit  = st.sidebar.slider("Severidad Crítica IF (≥)",0.50, 0.999, 0.95, 0.001, format="%.3f", key="q_crit")
-if not (q_leve < q_media < q_crit):
-    st.sidebar.warning("Orden requerido: Leve < Media < Crítica.")
-
-z_thr = st.sidebar.number_input(
-    "Umbral z (|z| ≥) — usa 1e9 para desactivar",
-    value=float(Z_DEFAULT),
-    step=0.1,
-    format="%.1f",
-    key="z_thr"
-)
-
-# Tolerancia 0–1 (0–100%)
-tol_pct = st.sidebar.slider(
-    "Tolerancia bandas ± (%)",
-    min_value=0.00, max_value=1.00, value=0.80, step=0.01,
-    format="%.2f", key="tol_bandas"
-)
-
-# Controles de visualización de bandas/anomalías
-show_only_out = st.sidebar.checkbox("Mostrar solo puntos fuera de banda", value=False, key="only_oob")
-and_iforest   = st.sidebar.checkbox("Cruzar con IForest/Z (Flag_Final)", value=False, key="and_iforest")
-marker_size   = st.sidebar.slider("Tamaño puntos rojos", min_value=4, max_value=14, value=6, step=1, key="marker_size")
-
-# --- TAB 1: Histórico + Estadísticas + Anomalías ---
-tab1, tab2, tab3 = st.tabs(["📊 Anomalías","📈 Histórico", "👥 Resumen de Clientes"])
-
-# -----------------------------
-# TAB 1: Anomalías
-# -----------------------------
-
-with tab1:
-    
-
-    if not df.empty and cliente_sel:
-        dfg = df[df["Cliente"]==cliente_sel].copy()
-
-        # Fechas y muestreo horario
-        if "Fecha" in dfg.columns:
-            dfg["Fecha"] = pd.to_datetime(dfg["Fecha"], errors="coerce")
-            dfg = dfg.dropna(subset=["Fecha"])
-        dfg = ensure_hourly(dfg)
-
-        # Filtro por rango del sidebar
-        if isinstance(rango, (list, tuple)) and len(rango)==2 and rango[0] and rango[1]:
-            dfg = dfg[(dfg["Fecha"]>=pd.to_datetime(rango[0])) & (dfg["Fecha"]<=pd.to_datetime(rango[1]))]
-
-            # ==========================================
-            # 3) Detección de anomalías (Pred vs Real)
-            # ==========================================
-            st.subheader("🚨 Detección de anomalías")
-            try:
-                # Cargar artefactos del segmento
-                seg_for_models = segmento_sel
-                if "Segmento" in dfg.columns:
-                    top = dfg["Segmento"].mode()
-                    if not top.empty:
-                        seg_for_models = top.iloc[0]
-                models = load_artifacts(seg_for_models)
-
-                # Auditoría opcional
-                with st.expander("🔎 Auditoría de artefactos (debug)"):
-                    st.write({
-                        "poly.exists": models["poly"] is not None,
-                        "poly.n_features_in_": getattr(models["poly"], "n_features_in_", None) if models["poly"] is not None else None,
-                        "poly.n_output_features_": getattr(models["poly"], "n_output_features_", None) if models["poly"] is not None else None,
-                        "scaler.n_features_in_": getattr(models["scaler"], "n_features_in_", None),
-                        "enet.n_features_in_": getattr(models["enet"], "n_features_in_", None),
-                        "iforest.n_features_in_": getattr(models["iforest"], "n_features_in_", None),
-                    })
-
-                # Predicción y anomalías
-                anomalies, thr_if = forecast_and_anomalies(dfg, models, z_threshold=float(z_thr))
-
-                # ---- Gráfico: Pred vs Real
-                df_plot = anomalies.rename(columns={"Volumen_next":"Volumen_real", "Volumen_hat":"Volumen_pred"})
-                fig_pred = px.line(
-                    df_plot.melt(id_vars="Fecha", value_vars=["Volumen_real","Volumen_pred"],
-                                 var_name="serie", value_name="valor"),
-                    x="Fecha", y="valor", color="serie",
-                    color_discrete_map={"Volumen_real": "#1f77b4", "Volumen_pred": "#636EFA"},
-                    title="Predicción vs Real (horizonte t+1)"
-                )
-                st.plotly_chart(fig_pred, use_container_width=True)
-
-                # ---- Gráfico: Anomalías detectadas (puntos) usando bandas ±tol y Flag_Final
-                subs = df_plot.dropna(subset=["Volumen_real","Volumen_pred"]).copy()
-                tol = float(tol_pct)  # 0–1
-                subs["upper"] = subs["Volumen_pred"] * (1.0 + tol)
-                subs["lower"] = subs["Volumen_pred"] * (1.0 - tol)
-                subs["out_of_band"] = ((subs["Volumen_real"] > subs["upper"]) |
-                                       (subs["Volumen_real"] < subs["lower"])).astype(int)
-                if and_iforest:
-                    subs["out_of_band"] = (subs["out_of_band"].astype(bool) &
-                                           (subs["Flag_Final"] == 1)).astype(int)
-
-                fig_pts = go.Figure()
-                # líneas finas (opcionalmente atenuadas si solo quieres ver puntos)
-                opacity_lines = 0.5 if show_only_out else 1.0
-                fig_pts.add_trace(go.Scatter(x=subs["Fecha"], y=subs["Volumen_real"],
-                                             name="Volumen_real", mode="lines",
-                                             line=dict(width=1), opacity=opacity_lines))
-                fig_pts.add_trace(go.Scatter(x=subs["Fecha"], y=subs["Volumen_pred"],
-                                             name="Volumen_pred", mode="lines",
-                                             line=dict(width=1), opacity=opacity_lines))
-                # puntos rojos
-                an = subs[subs["out_of_band"] == 1]
-                if not an.empty:
-                    fig_pts.add_trace(go.Scatter(
-                        x=an["Fecha"], y=an["Volumen_real"], mode="markers",
-                        name="Anomalías (puntos)",
-                        marker=dict(color="red", size=int(marker_size)),
-                        hovertemplate=("Fecha=%{x}<br>Real=%{y:.3f}"
-                                       "<br>Pred=%{customdata[0]:.3f}"
-                                       "<br>Upper=%{customdata[1]:.3f}"
-                                       "<br>Lower=%{customdata[2]:.3f}<extra></extra>"),
-                        customdata=np.stack([an["Volumen_pred"], an["upper"], an["lower"]], axis=1)
-                    ))
-                fig_pts.update_layout(title=f"Anomalías detectadas (puntos) — bandas ±{tol*100:.1f}%")
-                st.plotly_chart(fig_pts, use_container_width=True)
-
-                # Descarga CSV de puntos fuera de banda
-                if not an.empty:
-                    csv_bytes = an[["Cliente","Fecha","Volumen_real","Volumen_pred","upper","lower","Flag_Final","proba_if"]]\
-                                .to_csv(index=False, encoding="utf-8-sig").encode("utf-8-sig")
-                    st.download_button("⬇️ Descargar anomalías (puntos fuera de banda)",
-                                       data=csv_bytes, file_name="anomalies_out_of_band.csv",
-                                       mime="text/csv")
-
-                # Métricas rápidas
-                subs_err = df_plot.dropna(subset=["Volumen_real","Volumen_pred"]).copy()
-                if not subs_err.empty:
-                    err  = subs_err["Volumen_real"].values - subs_err["Volumen_pred"].values
-                    mae  = float(np.mean(np.abs(err)))
-                    rmse = float(np.sqrt(np.mean(err**2)))
-                    denom = np.maximum(np.abs(subs_err["Volumen_real"].values), 1e-8)
-                    mape = float(np.mean(np.abs(err/denom))*100.0)
-                    st.caption(f"MAE={mae:,.3f} | RMSE={rmse:,.3f} | MAPE={mape:,.2f}%  (t+1)")
-
-                st.dataframe(df_plot.tail(300), use_container_width=True)
-                st.caption(
-                    f"IForest: percentil **{1.0-IF_CONTAM:.3f}** ⇒ score ≥ **{thr_if:.3f}** (Flag_IF=1). "
-                    f"Severidad (sobre proba_if): Leve ≥ {q_leve:.3f}, Media ≥ {q_media:.3f}, Crítica ≥ {q_crit:.3f}."
-                )
-
-            except FileNotFoundError as e:
-                st.error(str(e))
-            except Exception as e:
-                st.exception(e)
-
-# -----------------------------
-# TAB 2: Historioco
-# -----------------------------
-with tab2:
-    st.header("📈 Histórico")
-# =========================
-# 1) Gráficos históricos (apilados)
-# =========================
-
-    if not df.empty and cliente_sel:
-
-        dfg = df[df["Cliente"]==cliente_sel].copy()
-        dfg = ensure_hourly(dfg)
-        
-        if isinstance(rango, (list, tuple)) and len(rango)==2 and rango[0] and rango[1]:
-            dfg = dfg[(dfg["Fecha"]>=pd.to_datetime(rango[0])) & (dfg["Fecha"]<=pd.to_datetime(rango[1]))]
-
-
-        # Preparar agregados diarios (útiles para promedios diarios y percentiles)
-        tmp = dfg.set_index("Fecha").sort_index()
-        daily = tmp[["Volumen", "Presion", "Temperatura"]].resample("D").agg({
-            "Volumen": "sum",        # consumo diario total (suma de horas)
-            "Presion": "mean",       # promedio diario de presión
-            "Temperatura": "mean"    # promedio diario de temperatura
-        })
-
-        # Calcular métricas
-        # num_clients = int(dfg["Cliente"].nunique())
-        total_consumo = float(dfg["Volumen"].sum()) if "Volumen" in dfg.columns else float("nan")
-        avg_daily_vol = float(daily["Volumen"].mean()) if not daily["Volumen"].empty else float("nan")
-        avg_daily_presion = float(daily["Presion"].mean()) if not daily["Presion"].empty else float("nan")
-        avg_daily_temp = float(daily["Temperatura"].mean()) if not daily["Temperatura"].empty else float("nan")
-        p90_vol = float(daily["Volumen"].quantile(0.9)) if not daily["Volumen"].empty else float("nan")
-
-        # Formateo amigable
-        def fmt_num(x, dp=2):
-            if x is None or (isinstance(x, float) and pd.isna(x)):
-                return "N/A"
-            # Si es entero grande, mostrar sin decimales
-            if abs(x) >= 1000 and float(x).is_integer():
-                return f"{int(x):,}"
-            return f"{x:,.{dp}f}"
-
-        # Mostrar 2 filas x 3 columnas con st.metric (cards)
-        r1c2, r1c3 = st.columns(2)
-        r2c1, r2c2, r2c3 = st.columns(3)
-
-        
-        with r1c2:
-            st.metric("Consumo total (m³)", fmt_num(total_consumo))
-        with r1c3:
-            st.metric("Promedio diario — Volumen (m³)", fmt_num(avg_daily_vol))
-        with r2c1:
-            st.metric("Promedio diario — Presión", fmt_num(avg_daily_presion, dp=3))
-        with r2c2:
-            st.metric("Promedio diario — Temperatura (°C)", fmt_num(avg_daily_temp, dp=2))
-        with r2c3:
-            st.metric("P90 diario — Volumen (m³)", fmt_num(p90_vol))
-
-
-#--------------------------------
-    st.subheader("📉 Volumen (histórico)")
-    fig_vol = px.line(dfg, x="Fecha", y="Volumen", color_discrete_sequence=["#1f77b4"])
-    fig_vol.update_layout(xaxis_title="Fecha", yaxis_title="Volumen (m³)", height=340)
-    st.plotly_chart(fig_vol, use_container_width=True)
-
-    st.divider()  # separador opcional
-
-    st.subheader("🌡️ Temperatura (histórico)")
-    fig_tmp = px.line(dfg, x="Fecha", y="Temperatura", color_discrete_sequence=["#e45756"])
-    fig_tmp.update_layout(xaxis_title="Fecha", yaxis_title="Temperatura (°C)", height=340)
-    st.plotly_chart(fig_tmp, use_container_width=True)
-
-    st.divider()  # separador opcional
-
-    st.subheader("⚙️ Presión (histórico)")
-    fig_prs = px.line(dfg, x="Fecha", y="Presion", color_discrete_sequence=["#2ca02c"])
-    fig_prs.update_layout(xaxis_title="Fecha", yaxis_title="Presión (bar)", height=340)
-    st.plotly_chart(fig_prs, use_container_width=True)
-
-# ==========================================
-# 2) Estadísticas descriptivas (rango filtro)
-# ==========================================
-    st.subheader("📈 Estadísticas descriptivas (rango filtrado)")
-    stats_cols = [c for c in ["Volumen","Temperatura","Presion"] if c in dfg.columns]
-    if stats_cols:
-        st.dataframe(dfg[stats_cols].describe(percentiles=[0.25,0.5,0.75]).T,
-            use_container_width=True)
-
-
-# -----------------------------
-# TAB 3: Resumen de Clientes
-# -----------------------------
-
-with tab3:
-    st.header("👥 Resumen General de Clientes")
-
-    # Top clientes por consumo
-    top_clientes = df.groupby("Cliente")["Volumen"].sum().nlargest(10).reset_index()
-    st.subheader("🏆 Top 10 clientes por consumo")
-    fig_top = px.bar(
-        top_clientes,
-        x="Cliente",
-        y="Volumen",
-        text="Volumen",
-        color="Volumen",
-        color_continuous_scale="Blues",
-        title="Clientes con mayor consumo"
-    )
-    fig_top.update_traces(texttemplate='%{text:.2s}', textposition='outside')
-    fig_top.update_layout(xaxis_title="Cliente", yaxis_title="Volumen (m³)")
-    st.plotly_chart(fig_top, use_container_width=True)
-
-    # Distribución por segmento
-    st.subheader("📊 Distribución y estadísticas por segmento")
-    c1, c2 = st.columns(2)
-
-    # Distribución (pie chart)
-    with c1:
-        fig_seg = px.pie(
-            df,
-            names="Segmento",
-            title="Distribución de clientes por segmento",
-            hole=0.4
-        )
-        st.plotly_chart(fig_seg, use_container_width=True)
-
-    # Estadísticas por segmento (barras)
-    with c2:
-        seg_stats = df.groupby("Segmento")["Volumen"].agg(
-            Consumo_Total="sum",
-            Consumo_Promedio="mean"
-        ).reset_index()
-
-        fig_seg_stats = px.bar(
-            seg_stats,
-            x="Segmento",
-            y="Consumo_Total",
-            text="Consumo_Total",
-            color="Consumo_Total",
-            color_continuous_scale="Viridis",
-            title="Consumo total por segmento"
-        )
-        fig_seg_stats.update_traces(texttemplate='%{text:.2s}', textposition='outside')
-        fig_seg_stats.update_layout(xaxis_title="Segmento", yaxis_title="Volumen (m³)")
-        st.plotly_chart(fig_seg_stats, use_container_width=True)
-
-    # Estadísticas generales
-    st.subheader("📌 Estadísticas generales")
-    col1, col2, col3 = st.columns(3)
-    col1.metric("Clientes únicos", df["Cliente"].nunique())
-    col2.metric("Consumo total", f"{df['Volumen'].sum():,.0f} m³")
-    col3.metric("Consumo promedio", f"{df['Volumen'].mean():,.2f} m³")
-    
-
-# Footer
-st.caption("Artefactos y lógica replican el pipeline SSA→lags→(poly subset)→Scaler→ENet→residuales→IForest. "
-           "Usa datos con columnas: Fecha, Volumen, Presion, Temperatura, Cliente, Segmento.")
-=======
-# -*- coding: utf-8 -*-
-# app_streamlit.py — Contugas (SSA + ENet (poly opcional) + Scaler + IForest en residuales), por segmento
-
-import os
-from pathlib import Path
-from datetime import date, timedelta
-import io
-import numpy as np
-import pandas as pd
-import streamlit as st
-import plotly.express as px
-import plotly.graph_objects as go
-import joblib
-from etl import process_dataframe, load_excel_with_client_column
-
-# --------------------------------------------------------------------------------
-# CONFIG rutas de artefactos: deben existir por segmento con sufijo __seg=<Segmento>.pkl
-# --------------------------------------------------------------------------------
-BASE_DIR = Path(
-    r"E:\Data2\1.Data\2. POSTGRADUATE\11. MAESTRIA_MIAD\ANDES\12_Proyecto_Aplicado_Analítica_de_Datos_(PAAD)\Proyecto_Final_Caso_Contugas\06_Models\Training\model_outputs"
-)
-
-
-# Carpeta del repo "Deployment" (sube 1 nivel desde src/)
-ROOT = Path(__file__).resolve().parents[1]
-
-# 1) Carpeta de artefactos (donde están los .pkl)
-BASE_DIR = ROOT / "model_outputs"
-
-ARTIFACTS_BY_SEG = {
-    "Comercial": {
-        "enet":    BASE_DIR / "enet_forecast__seg=Comercial.pkl",
-        "scaler":  BASE_DIR / "forecast_scaler__seg=Comercial.pkl",
-        "iforest": BASE_DIR / "iforest_ssa__seg=Comercial.pkl",
-        "poly":    BASE_DIR / "poly_features__seg=Comercial.pkl",
-    },
-    "Industrial": {
-        "enet":    BASE_DIR / "enet_forecast__seg=Industrial.pkl",
-        "scaler":  BASE_DIR / "forecast_scaler__seg=Industrial.pkl",
-        "iforest": BASE_DIR / "iforest_ssa__seg=Industrial.pkl",
-        "poly":    BASE_DIR / "poly_features__seg=Industrial.pkl",
-    },
-}
-
-# Hiperparámetros (coherentes con config del training)
-SSA_WINDOW = 24
-SSA_RANK   = 5
-LAGS_V     = 24
-LAGS_EXO   = 12
-ROLL_Z     = 24
-RES_ROLL   = 12
-IF_CONTAM  = 0.03
-FUSION     = "or"
-Z_DEFAULT  = 1e9
-
-# Subset usado para expansión polinomial opcional en el entrenamiento
-POLY_V_MAX = 6
-POLY_P_MAX = 4
-POLY_T_MAX = 4
-
-st.set_page_config(page_title="Gas Contugas - Dashboard", layout="wide")
-st.title("📊 Dashboard Para Detección de Anomalías")
-st.caption("Históricos, estadísticas, forecasting (SSA+ENet) y anomalías (IForest en residuales) — por segmento")
-
-# --------------------------------------------------------------------------------
-# Utils
-# --------------------------------------------------------------------------------
-def load_base_data():
-    default_path = "df_contugas.csv"
-    if os.path.exists(default_path):
-        df = pd.read_csv(default_path, encoding="utf-8-sig")
-        if "Fecha" in df.columns:
-            df["Fecha"] = pd.to_datetime(df["Fecha"], errors="coerce", dayfirst=True)
-        return df
-    return pd.DataFrame(columns=["Fecha","Presion","Temperatura","Volumen","Cliente","Segmento"])
-
-def read_any_file(uploaded_file):
-    """Lee CSV/Excel desde st.file_uploader de forma robusta (no consume el buffer)."""
-    if uploaded_file is None:
-        return None
-
-    name = uploaded_file.name.lower()
-    raw = uploaded_file.getvalue()
-    if not raw:
-        st.error("El archivo subido está vacío.")
-        return None
-    
-    bio = io.BytesIO(raw)
-
-    if name.endswith((".xlsx", ".xls")):
-        bio.seek(0)
-        # Usa la función de etl.py para cargar todas las hojas como clientes
-        df, _ = load_excel_with_client_column(bio)
-    elif name.endswith(".csv"):
-        df = None
-        for enc in ("utf-8-sig", "utf-8", "latin-1"):
-            try:
-                bio.seek(0)
-                tmp = pd.read_csv(bio, sep=None, engine="python", encoding=enc)
-                if tmp.shape[1] > 0:
-                    df = tmp
-                    break
-            except pd.errors.EmptyDataError:
-                st.error("El CSV no contiene datos.")
-                return None
-            except Exception:
-                continue
-        if df is None:
-            st.error("No se pudo leer el CSV. Verifica separador/codificación.")
-            return None
-    else:
-        st.error("Formato no soportado. Sube CSV o Excel.")
-        return None
-
-    if "Fecha" in df.columns:
-        df["Fecha"] = pd.to_datetime(df["Fecha"], errors="coerce", dayfirst=True)
-
-    st.caption(f"📂 Archivo cargado: **{uploaded_file.name}** — {df.shape[0]} filas, {df.shape[1]} columnas")
-    return df
-
-
-
-def ensure_hourly(dfg: pd.DataFrame) -> pd.DataFrame:
-    dfg = dfg.sort_values("Fecha").set_index("Fecha").asfreq("H")
-    cols = [c for c in ["Presion","Temperatura","Volumen"] if c in dfg.columns]
-    if cols:
-        dfg[cols] = dfg[cols].interpolate(limit_direction="both")
-    dfg = dfg.reset_index()
-    return dfg
-
-@st.cache_resource(show_spinner=False)
-def load_artifacts(segmento: str):
-    paths = ARTIFACTS_BY_SEG[segmento]
-    missing = [k for k,p in paths.items() if not Path(p).exists()]
-    if "poly" in missing:
-        missing.remove("poly")
-    if missing:
-        raise FileNotFoundError(f"Faltan artefactos para {segmento}: {missing}")
-    enet    = joblib.load(paths["enet"])
-    scaler  = joblib.load(paths["scaler"])
-    iforest = joblib.load(paths["iforest"])
-    poly    = joblib.load(paths["poly"]) if Path(paths["poly"]).exists() else None
-    return {"enet": enet, "scaler": scaler, "iforest": iforest, "poly": poly}
-
-# ---------------- SSA ----------------
-def ssa_decompose(series: np.ndarray, L: int):
-    N = len(series)
-    if L < 2 or L > max(2, N-1):
-        L = max(2, min(L, max(2, N-1)))
-    K = N - L + 1
-    if K < 1:
-        U = np.eye(L)
-        s = np.ones(min(L, N))
-        Vt = np.eye(min(L, N))
-        S = np.diag(s)
-        return U, S, Vt
-    X = np.column_stack([series[i:i+L] for i in range(K)])
-    U, s, Vt = np.linalg.svd(X, full_matrices=False)
-    S = np.diag(s)
-    return U, S, Vt
-
-def ssa_reconstruct_series(U, S, Vt, rank: int):
-    r = max(1, min(rank, min(S.shape)))
-    U_r = U[:, :r]; S_r = S[:r, :r]; Vt_r = Vt[:r, :]
-    X_r = U_r @ S_r @ Vt_r
-    L, K = X_r.shape
-    N = L + K - 1
-    recon = np.zeros(N); counts = np.zeros(N)
-    for i in range(L):
-        for j in range(K):
-            recon[i+j] += X_r[i, j]
-            counts[i+j] += 1
-    recon = recon / np.where(counts == 0, 1, counts)
-    return recon
-
-# ---------------- Tabla supervisada ----------------
-def make_supervised_table(df, lags_v=LAGS_V, lags_exo=LAGS_EXO):
-    rows = []
-    for cli, g in df.groupby("Cliente"):
-        g = g.sort_values("Fecha").reset_index(drop=True)
-        maxlag = max(lags_v, lags_exo)
-        for t in range(maxlag, len(g)-1):
-            row = {"Cliente": cli, "Fecha": g.loc[t, "Fecha"], "y_next": g.loc[t+1, "Volumen"]}
-            for k in range(lags_v):
-                row[f"Vf_lag{k}"] = g.loc[t-k, "V_filt"]
-            for k in range(lags_exo):
-                row[f"P_lag{k}"] = g.loc[t-k, "Presion"]
-                row[f"T_lag{k}"] = g.loc[t-k, "Temperatura"]
-            rows.append(row)
-    Xy = pd.DataFrame(rows)
-    feat_cols = [c for c in Xy.columns if c not in ("Cliente","Fecha","y_next")]
-    return Xy, feat_cols
-
-# ---------------- Residuales -> features IForest ----------------
-def residual_features(df_pred: pd.DataFrame, roll_window=RES_ROLL):
-    g = df_pred.sort_values(["Cliente","Fecha"]).copy()
-    parts = []
-    for cli, gi in g.groupby("Cliente"):
-        gi = gi.sort_values("Fecha").copy()
-        r = gi["resid"].astype(float).values
-        rw = max(5, int(roll_window))
-        r_mean = pd.Series(r).rolling(rw, min_periods=5).mean().to_numpy()
-        r_std  = pd.Series(r).rolling(rw, min_periods=5).std(ddof=0).to_numpy()
-        r_std = np.where(np.isnan(r_std) | (r_std == 0), 1e-6, r_std)
-        z = (r - np.nan_to_num(r_mean, nan=0.0)) / r_std
-        dz = np.diff(np.concatenate([[z[0]], z])).astype(float)
-        dr = np.diff(np.concatenate([[r[0]], r])).astype(float)
-
-        out = gi[["Cliente","Fecha"]].copy()
-        out["resid"] = r
-        out["z_abs"] = np.abs(z)
-        out["r_mean"] = np.nan_to_num(r_mean, nan=0.0)
-        out["r_std"]  = r_std
-        out["dz_abs"] = np.abs(dz)
-        out["dr_abs"] = np.abs(dr)
-        parts.append(out)
-    F = pd.concat(parts, ignore_index=True) if parts else pd.DataFrame(columns=["Cliente","Fecha","resid","z_abs","r_mean","r_std","dz_abs","dr_abs"])
-    return F
-
-# ---------------- Forecast + Anomalías ----------------
-def forecast_and_anomalies(dfg: pd.DataFrame, models: dict, z_threshold: float = Z_DEFAULT):
-    dfg2 = dfg.sort_values(["Cliente","Fecha"]).copy()
-    rows = []
-    for cli, g in dfg2.groupby("Cliente"):
-        g = g.sort_values("Fecha").copy()
-        v = g["Volumen"].astype(float).values
-        if len(v) <= SSA_WINDOW:
-            g["V_filt"] = v
-        else:
-            U,S,Vt = ssa_decompose(v, L=SSA_WINDOW)
-            v_rec = ssa_reconstruct_series(U, S, Vt, rank=SSA_RANK)[:len(v)]
-            g["V_filt"] = v_rec
-        rows.append(g)
-    df_ssa = pd.concat(rows, ignore_index=True) if rows else dfg2.copy()
-
-    Xy, feat_cols = make_supervised_table(df_ssa, lags_v=LAGS_V, lags_exo=LAGS_EXO)
-    if Xy.empty:
-        raise ValueError("Muy pocos datos para construir lags y predecir (necesita al menos max(lags_v,lags_exo)+1 filas por cliente).")
-
-    subs_v = [f"Vf_lag{k}" for k in range(POLY_V_MAX)]
-    subs_p = [f"P_lag{k}"  for k in range(POLY_P_MAX)]
-    subs_t = [f"T_lag{k}"  for k in range(POLY_T_MAX)]
-    subset_cols = [c for c in Xy.columns if c in (subs_v + subs_p + subs_t)]
-
-    X_all_base = Xy[feat_cols].values.astype(float)
-    if models["poly"] is not None and len(subset_cols) > 0:
-        all_subset = Xy[subset_cols].values.astype(float)
-        X_all_poly = models["poly"].transform(all_subset)
-        X_all_concat = np.concatenate([X_all_base, X_all_poly], axis=1)
-    else:
-        X_all_concat = X_all_base
-
-    Xs = models["scaler"].transform(X_all_concat)
-    y_hat_all = models["enet"].predict(Xs)
-
-    df_pred = Xy[["Cliente","Fecha","y_next"]].copy().rename(columns={"y_next":"Volumen_next"})
-    df_pred["Volumen_hat"] = y_hat_all
-    df_pred["resid"] = df_pred["Volumen_next"] - df_pred["Volumen_hat"]
-
-    F = residual_features(df_pred, roll_window=RES_ROLL)
-    X_if_all = F[["z_abs","resid","r_mean","r_std","dz_abs","dr_abs"]].astype(float).values
-    dfun = models["iforest"].decision_function(X_if_all)
-    score = -dfun
-    smin, smax = float(np.min(score)), float(np.max(score))
-    denom = (smax - smin) if (smax - smin) > 1e-9 else 1.0
-    proba = (score - smin) / denom
-
-    thr_if  = np.quantile(proba, 1.0 - IF_CONTAM)
-    flag_if = (proba >= thr_if).astype(int)
-    z_abs   = F["z_abs"].values
-    flag_z  = (z_abs >= z_threshold).astype(int)
-    flag    = np.where((flag_if + flag_z) > 0, 1, 0) if FUSION == "or" else (flag_if & flag_z).astype(int)
-
-    out = (
-        F[["Cliente","Fecha","z_abs","resid","r_mean","r_std","dz_abs","dr_abs"]]
-        .assign(Volumen_hat=df_pred["Volumen_hat"].values,
-                Volumen_next=df_pred["Volumen_next"].values,
-                proba_if=proba,
-                Flag_IF=flag_if,
-                Flag_Z=flag_z,
-                Flag_Final=flag)
-        .merge(df_ssa[["Cliente","Fecha","Volumen","Presion","Temperatura","V_filt"]], on=["Cliente","Fecha"], how="left")
-        .sort_values(["Cliente","Fecha"])
-        .reset_index(drop=True)
-    )
-    return out, float(thr_if)
-
-# Severidad (sobre proba_if)
-def categorize_anomaly_if(p, q_leve=0.70, q_media=0.85, q_critica=0.95):
-    if p >= q_critica:
-        return "Crítica"
-    elif p >= q_media:
-        return "Media"
-    elif p >= q_leve:
-        return "Leve"
-    return ""
-
-# --------------------------------------------------------------------------------
-# Sidebar — selección y opciones (keys únicas)
-# --------------------------------------------------------------------------------
-base_df = load_base_data()
-
-
-
-#--------------------------------
-
-if "Segmento" not in base_df.columns:
-    base_df["Segmento"] = "Comercial"
-if "Fecha" in base_df.columns:
-    base_df["Fecha"] = pd.to_datetime(base_df["Fecha"], errors="coerce", dayfirst=True)
-
-segmentos_base = (
-    sorted(base_df["Segmento"].dropna().astype(str).str.strip().unique().tolist())
-    if ("Segmento" in base_df.columns and not base_df.empty)
-    else ["Comercial", "Industrial"]
-)
-
-st.sidebar.header("Filtros")
-segmento_sel_pre = st.sidebar.selectbox(
-    "Segmento (para cargar artefactos)",
-    options=segmentos_base,
-    index=0,
-    key="seg_pre"
-)
-
-
-if ("Fecha" in base_df.columns) and base_df["Fecha"].notna().any():
-    dmin = pd.to_datetime(base_df["Fecha"].min()).date()
-    dmax = pd.to_datetime(base_df["Fecha"].max()).date()
-else:
-    today = date.today()
-    dmin, dmax = today - timedelta(days=30), today
-
-rango = st.sidebar.date_input("Rango de fechas", value=(dmin, dmax), key="rango_fechas")
-
-# # --------------------------------------------------------------------------------
-# # clientes y segmentos
-# # --------------------------------------------------------------------------------
-df = base_df.copy()
-
-clientes = sorted(df["Cliente"].astype(str).str.strip().dropna().unique().tolist()) if "Cliente" in df.columns else []
-segmentos = sorted(df["Segmento"].astype(str).str.strip().dropna().unique().tolist()) if "Segmento" in df.columns else ["Comercial","Industrial"]
-
-
-cliente_sel = st.sidebar.selectbox("Cliente", options=clientes if clientes else ["—"], index=0, key="cliente_sel")
-if not clientes and cliente_sel == "—":
-    cliente_sel = None
-
-#--------------------------------
-
-st.sidebar.markdown("---")
-uploaded = st.sidebar.file_uploader("Subir nuevas mediciones (CSV/Excel)", type=["csv","xlsx","xls"], key="file_up")
-
-if uploaded is not None:
-    if st.sidebar.button("Ejecutar ETL en archivo subido"):
-        new_df = read_any_file(uploaded)
-        if new_df is not None and not new_df.empty:
-            st.sidebar.info("Ejecutando ETL... por favor espere.")
-            with st.spinner('Procesando...'):
-                processed_df = process_dataframe(new_df)
-            
-            # --- CAMBIO: concatenar con datos existentes ---
-            output_path = "df_contugas.csv"
-            if os.path.exists(output_path):
-                existing_df = pd.read_csv(output_path, encoding="utf-8-sig")
-                processed_df = pd.concat([existing_df, processed_df], ignore_index=True)
-                # opcional: eliminar duplicados por Cliente+Fecha
-                processed_df.drop_duplicates(subset=["Cliente","Fecha"], keep="last", inplace=True)
-            
-            # Guardar CSV actualizado
-            processed_df.to_csv(output_path, index=False, encoding="utf-8-sig")
-            
-            st.sidebar.success(f"ETL completado. Datos guardados en {output_path}")
-            st.rerun()
-
-
-
-
-segmento_sel = segmento_sel_pre
-
-#--------------------------------
-st.sidebar.header("Detección de anomalías")
-q_leve  = st.sidebar.slider("Severidad Leve IF (≥)",  0.50, 0.999, 0.70, 0.001, format="%.3f", key="q_leve")
-q_media = st.sidebar.slider("Severidad Media IF (≥)", 0.50, 0.999, 0.85, 0.001, format="%.3f", key="q_media")
-q_crit  = st.sidebar.slider("Severidad Crítica IF (≥)",0.50, 0.999, 0.95, 0.001, format="%.3f", key="q_crit")
-if not (q_leve < q_media < q_crit):
-    st.sidebar.warning("Orden requerido: Leve < Media < Crítica.")
-
-z_thr = st.sidebar.number_input(
-    "Umbral z (|z| ≥) — usa 1e9 para desactivar",
-    value=float(Z_DEFAULT),
-    step=0.1,
-    format="%.1f",
-    key="z_thr"
-)
-
-# Tolerancia 0–1 (0–100%)
-tol_pct = st.sidebar.slider(
-    "Tolerancia bandas ± (%)",
-    min_value=0.00, max_value=1.00, value=0.80, step=0.01,
-    format="%.2f", key="tol_bandas"
-)
-
-# Controles de visualización de bandas/anomalías
-show_only_out = st.sidebar.checkbox("Mostrar solo puntos fuera de banda", value=False, key="only_oob")
-and_iforest   = st.sidebar.checkbox("Cruzar con IForest/Z (Flag_Final)", value=False, key="and_iforest")
-marker_size   = st.sidebar.slider("Tamaño puntos rojos", min_value=4, max_value=14, value=6, step=1, key="marker_size")
-
-# --- TAB 1: Histórico + Estadísticas + Anomalías ---
-tab1, tab2, tab3 = st.tabs(["📊 Anomalías","📈 Histórico", "👥 Resumen de Clientes"])
-
-# -----------------------------
-# TAB 1: Anomalías
-# -----------------------------
-
-with tab1:
-    
-    st.subheader(f"🔎 Cliente seleccionado: {cliente_sel}")  # <--- AÑADIDO
-    if not df.empty and cliente_sel:
-        dfg = df[df["Cliente"]==cliente_sel].copy()
-
-        # Fechas y muestreo horario
-        if "Fecha" in dfg.columns:
-            dfg["Fecha"] = pd.to_datetime(dfg["Fecha"], errors="coerce")
-            dfg = dfg.dropna(subset=["Fecha"])
-        dfg = ensure_hourly(dfg)
-
-        # Filtro por rango del sidebar
-        if isinstance(rango, (list, tuple)) and len(rango)==2 and rango[0] and rango[1]:
-            dfg = dfg[(dfg["Fecha"]>=pd.to_datetime(rango[0])) & (dfg["Fecha"]<=pd.to_datetime(rango[1]))]
-
-            # ==========================================
-            # 3) Detección de anomalías (Pred vs Real)
-            # ==========================================
-            st.subheader("🚨 Detección de anomalías")
-            try:
-                # Cargar artefactos del segmento
-                seg_for_models = segmento_sel
-                if "Segmento" in dfg.columns:
-                    top = dfg["Segmento"].mode()
-                    if not top.empty:
-                        seg_for_models = top.iloc[0]
-                models = load_artifacts(seg_for_models)
-
-                # Auditoría opcional
-                with st.expander("🔎 Auditoría de artefactos (debug)"):
-                    st.write({
-                        "poly.exists": models["poly"] is not None,
-                        "poly.n_features_in_": getattr(models["poly"], "n_features_in_", None) if models["poly"] is not None else None,
-                        "poly.n_output_features_": getattr(models["poly"], "n_output_features_", None) if models["poly"] is not None else None,
-                        "scaler.n_features_in_": getattr(models["scaler"], "n_features_in_", None),
-                        "enet.n_features_in_": getattr(models["enet"], "n_features_in_", None),
-                        "iforest.n_features_in_": getattr(models["iforest"], "n_features_in_", None),
-                    })
-
-                # Predicción y anomalías
-                anomalies, thr_if = forecast_and_anomalies(dfg, models, z_threshold=float(z_thr))
-                
-                # INICIO CUADRO RESUMEN DE ANOMALIAS
-                # Clasificar severidad dinámicamente según sliders
-                anomalies["Severidad"] = anomalies["proba_if"].apply(
-                    lambda p: categorize_anomaly_if(p, q_leve=q_leve, q_media=q_media, q_critica=q_crit)
-                )
-
-                # Resumen de anomalías por severidad
-                resumen_anom = (
-                    anomalies[anomalies["Flag_Final"] == 1]  # solo anomalías finales
-                    .groupby("Severidad")
-                    .size()
-                    .reindex(["Leve", "Media", "Crítica"], fill_value=0)
-                    .reset_index(name="Cantidad")
-                )
-
-                # 🎨 Colores para cada severidad
-                colores = {"Leve": "#A3E4D7", "Media": "#F9E79F", "Crítica": "#F5B7B1"}
-
-                st.subheader("📋 Resumen de anomalías (según umbrales)")
-
-                # Mostrar como tabla con color de fondo
-                def color_severidad(val):
-                    return f"background-color: {colores.get(val, 'white')}"
-
-                st.dataframe(
-                    resumen_anom.style.applymap(color_severidad, subset=["Severidad"]),
-                    use_container_width=True
-                )
-
-                # Mostrar métricas con emojis
-                c1, c2, c3 = st.columns(3)
-                c1.metric("🟢 Leve", int(resumen_anom.loc[resumen_anom["Severidad"]=="Leve","Cantidad"].values[0]))
-                c2.metric("🟡 Media", int(resumen_anom.loc[resumen_anom["Severidad"]=="Media","Cantidad"].values[0]))
-                c3.metric("🔴 Crítica", int(resumen_anom.loc[resumen_anom["Severidad"]=="Crítica","Cantidad"].values[0]))
-                # FIN CUADRO RESUMEN DE ANOMALIAS
-
-                # ---- Gráfico: Pred vs Real
-                df_plot = anomalies.rename(columns={"Volumen_next":"Volumen_real", "Volumen_hat":"Volumen_pred"})
-                fig_pred = px.line(
-                    df_plot.melt(id_vars="Fecha", value_vars=["Volumen_real","Volumen_pred"],
-                                 var_name="serie", value_name="valor"),
-                    x="Fecha", y="valor", color="serie",
-                    color_discrete_map={"Volumen_real": "#1f77b4", "Volumen_pred": "#636EFA"},
-                    title="Predicción vs Real (horizonte t+1)"
-                )
-                st.plotly_chart(fig_pred, use_container_width=True)
-
-                # ---- Gráfico: Anomalías detectadas (puntos) usando bandas ±tol y Flag_Final
-                subs = df_plot.dropna(subset=["Volumen_real","Volumen_pred"]).copy()
-                tol = float(tol_pct)  # 0–1
-                subs["upper"] = subs["Volumen_pred"] * (1.0 + tol)
-                subs["lower"] = subs["Volumen_pred"] * (1.0 - tol)
-                subs["out_of_band"] = ((subs["Volumen_real"] > subs["upper"]) |
-                                       (subs["Volumen_real"] < subs["lower"])).astype(int)
-                if and_iforest:
-                    subs["out_of_band"] = (subs["out_of_band"].astype(bool) &
-                                           (subs["Flag_Final"] == 1)).astype(int)
-
-                fig_pts = go.Figure()
-                # líneas finas (opcionalmente atenuadas si solo quieres ver puntos)
-                opacity_lines = 0.5 if show_only_out else 1.0
-                fig_pts.add_trace(go.Scatter(x=subs["Fecha"], y=subs["Volumen_real"],
-                                             name="Volumen_real", mode="lines",
-                                             line=dict(width=1), opacity=opacity_lines))
-                fig_pts.add_trace(go.Scatter(x=subs["Fecha"], y=subs["Volumen_pred"],
-                                             name="Volumen_pred", mode="lines",
-                                             line=dict(width=1), opacity=opacity_lines))
-                # puntos rojos
-                an = subs[subs["out_of_band"] == 1]
-                if not an.empty:
-                    fig_pts.add_trace(go.Scatter(
-                        x=an["Fecha"], y=an["Volumen_real"], mode="markers",
-                        name="Anomalías (puntos)",
-                        marker=dict(color="red", size=int(marker_size)),
-                        hovertemplate=("Fecha=%{x}<br>Real=%{y:.3f}"
-                                       "<br>Pred=%{customdata[0]:.3f}"
-                                       "<br>Upper=%{customdata[1]:.3f}"
-                                       "<br>Lower=%{customdata[2]:.3f}<extra></extra>"),
-                        customdata=np.stack([an["Volumen_pred"], an["upper"], an["lower"]], axis=1)
-                    ))
-                fig_pts.update_layout(title=f"Anomalías detectadas (puntos) — bandas ±{tol*100:.1f}%")
-                st.plotly_chart(fig_pts, use_container_width=True)
-
-                # Descarga CSV de puntos fuera de banda
-                if not an.empty:
-                    csv_bytes = an[["Cliente","Fecha","Volumen_real","Volumen_pred","upper","lower","Flag_Final","proba_if"]]\
-                                .to_csv(index=False, encoding="utf-8-sig").encode("utf-8-sig")
-                    st.download_button("⬇️ Descargar anomalías (puntos fuera de banda)",
-                                       data=csv_bytes, file_name="anomalies_out_of_band.csv",
-                                       mime="text/csv")
-
-                # Métricas rápidas
-                subs_err = df_plot.dropna(subset=["Volumen_real","Volumen_pred"]).copy()
-                if not subs_err.empty:
-                    err  = subs_err["Volumen_real"].values - subs_err["Volumen_pred"].values
-                    mae  = float(np.mean(np.abs(err)))
-                    rmse = float(np.sqrt(np.mean(err**2)))
-                    denom = np.maximum(np.abs(subs_err["Volumen_real"].values), 1e-8)
-                    mape = float(np.mean(np.abs(err/denom))*100.0)
-                    st.caption(f"MAE={mae:,.3f} | RMSE={rmse:,.3f} | MAPE={mape:,.2f}%  (t+1)")
-
-                st.dataframe(df_plot.tail(300), use_container_width=True)
-                st.caption(
-                    f"IForest: percentil **{1.0-IF_CONTAM:.3f}** ⇒ score ≥ **{thr_if:.3f}** (Flag_IF=1). "
-                    f"Severidad (sobre proba_if): Leve ≥ {q_leve:.3f}, Media ≥ {q_media:.3f}, Crítica ≥ {q_crit:.3f}."
-                )
-
-            except FileNotFoundError as e:
-                st.error(str(e))
-            except Exception as e:
-                st.exception(e)
-
-# -----------------------------
-# TAB 2: Historioco
-# -----------------------------
-with tab2:
-    st.subheader(f"🔎 Cliente seleccionado: {cliente_sel}")  # <--- AÑADIDO
-    st.header("📈 Histórico")
-# =========================
-# 1) Gráficos históricos (apilados)
-# =========================
-
-    if not df.empty and cliente_sel:
-
-        dfg = df[df["Cliente"]==cliente_sel].copy()
-        dfg = ensure_hourly(dfg)
-        
-        if isinstance(rango, (list, tuple)) and len(rango)==2 and rango[0] and rango[1]:
-            dfg = dfg[(dfg["Fecha"]>=pd.to_datetime(rango[0])) & (dfg["Fecha"]<=pd.to_datetime(rango[1]))]
-
-
-        # Preparar agregados diarios (útiles para promedios diarios y percentiles)
-        tmp = dfg.set_index("Fecha").sort_index()
-        daily = tmp[["Volumen", "Presion", "Temperatura"]].resample("D").agg({
-            "Volumen": "sum",        # consumo diario total (suma de horas)
-            "Presion": "mean",       # promedio diario de presión
-            "Temperatura": "mean"    # promedio diario de temperatura
-        })
-
-        # Calcular métricas
-        # num_clients = int(dfg["Cliente"].nunique())
-        total_consumo = float(dfg["Volumen"].sum()) if "Volumen" in dfg.columns else float("nan")
-        avg_daily_vol = float(daily["Volumen"].mean()) if not daily["Volumen"].empty else float("nan")
-        avg_daily_presion = float(daily["Presion"].mean()) if not daily["Presion"].empty else float("nan")
-        avg_daily_temp = float(daily["Temperatura"].mean()) if not daily["Temperatura"].empty else float("nan")
-        p90_vol = float(daily["Volumen"].quantile(0.9)) if not daily["Volumen"].empty else float("nan")
-
-        # Formateo amigable
-        def fmt_num(x, dp=2):
-            if x is None or (isinstance(x, float) and pd.isna(x)):
-                return "N/A"
-            # Si es entero grande, mostrar sin decimales
-            if abs(x) >= 1000 and float(x).is_integer():
-                return f"{int(x):,}"
-            return f"{x:,.{dp}f}"
-
-        # Mostrar 2 filas x 3 columnas con st.metric (cards)
-        r1c2, r1c3 = st.columns(2)
-        r2c1, r2c2, r2c3 = st.columns(3)
-
-        
-        with r1c2:
-            st.metric("Consumo total (m³)", fmt_num(total_consumo))
-        with r1c3:
-            st.metric("Promedio diario — Volumen (m³)", fmt_num(avg_daily_vol))
-        with r2c1:
-            st.metric("Promedio diario — Presión", fmt_num(avg_daily_presion, dp=3))
-        with r2c2:
-            st.metric("Promedio diario — Temperatura (°C)", fmt_num(avg_daily_temp, dp=2))
-        with r2c3:
-            st.metric("P90 diario — Volumen (m³)", fmt_num(p90_vol))
-
-
-#--------------------------------
-    st.subheader("📉 Volumen (histórico)")
-    fig_vol = px.line(dfg, x="Fecha", y="Volumen", color_discrete_sequence=["#1f77b4"])
-    fig_vol.update_layout(xaxis_title="Fecha", yaxis_title="Volumen (m³)", height=340)
-    st.plotly_chart(fig_vol, use_container_width=True)
-
-    st.divider()  # separador opcional
-
-    st.subheader("🌡️ Temperatura (histórico)")
-    fig_tmp = px.line(dfg, x="Fecha", y="Temperatura", color_discrete_sequence=["#e45756"])
-    fig_tmp.update_layout(xaxis_title="Fecha", yaxis_title="Temperatura (°C)", height=340)
-    st.plotly_chart(fig_tmp, use_container_width=True)
-
-    st.divider()  # separador opcional
-
-    st.subheader("⚙️ Presión (histórico)")
-    fig_prs = px.line(dfg, x="Fecha", y="Presion", color_discrete_sequence=["#2ca02c"])
-    fig_prs.update_layout(xaxis_title="Fecha", yaxis_title="Presión (bar)", height=340)
-    st.plotly_chart(fig_prs, use_container_width=True)
-
-# ==========================================
-# 2) Estadísticas descriptivas (rango filtro)
-# ==========================================
-    st.subheader("📈 Estadísticas descriptivas (rango filtrado)")
-    stats_cols = [c for c in ["Volumen","Temperatura","Presion"] if c in dfg.columns]
-    if stats_cols:
-        st.dataframe(dfg[stats_cols].describe(percentiles=[0.25,0.5,0.75]).T,
-            use_container_width=True)
-
-
-# -----------------------------
-# TAB 3: Resumen de Clientes
-# -----------------------------
-
-with tab3:
-    st.header("👥 Resumen General de Clientes")
-
-    # Top clientes por consumo
-    top_clientes = df.groupby("Cliente")["Volumen"].sum().nlargest(10).reset_index()
-    st.subheader("🏆 Top 10 clientes por consumo")
-    fig_top = px.bar(
-        top_clientes,
-        x="Cliente",
-        y="Volumen",
-        text="Volumen",
-        color="Volumen",
-        color_continuous_scale="Blues",
-        title="Clientes con mayor consumo"
-    )
-    fig_top.update_traces(texttemplate='%{text:.2s}', textposition='outside')
-    fig_top.update_layout(xaxis_title="Cliente", yaxis_title="Volumen (m³)")
-    st.plotly_chart(fig_top, use_container_width=True)
-
-    # Distribución por segmento
-    st.subheader("📊 Distribución y estadísticas por segmento")
-    c1, c2 = st.columns(2)
-
-    # Distribución (pie chart)
-    with c1:
-        fig_seg = px.pie(
-            df,
-            names="Segmento",
-            title="Distribución de clientes por segmento",
-            hole=0.4
-        )
-        st.plotly_chart(fig_seg, use_container_width=True)
-
-    # Estadísticas por segmento (barras)
-    with c2:
-        seg_stats = df.groupby("Segmento")["Volumen"].agg(
-            Consumo_Total="sum",
-            Consumo_Promedio="mean"
-        ).reset_index()
-
-        fig_seg_stats = px.bar(
-            seg_stats,
-            x="Segmento",
-            y="Consumo_Total",
-            text="Consumo_Total",
-            color="Consumo_Total",
-            color_continuous_scale="Viridis",
-            title="Consumo total por segmento"
-        )
-        fig_seg_stats.update_traces(texttemplate='%{text:.2s}', textposition='outside')
-        fig_seg_stats.update_layout(xaxis_title="Segmento", yaxis_title="Volumen (m³)")
-        st.plotly_chart(fig_seg_stats, use_container_width=True)
-
-    # Estadísticas generales
-    st.subheader("📌 Estadísticas generales")
-    col1, col2, col3 = st.columns(3)
-    col1.metric("Clientes únicos", df["Cliente"].nunique())
-    col2.metric("Consumo total", f"{df['Volumen'].sum():,.0f} m³")
-    col3.metric("Consumo promedio", f"{df['Volumen'].mean():,.2f} m³")
-    
-
-# Footer
-st.caption("Artefactos y lógica replican el pipeline SSA→lags→(poly subset)→Scaler→ENet→residuales→IForest. "
-           "Usa datos con columnas: Fecha, Volumen, Presion, Temperatura, Cliente, Segmento.")
->>>>>>> 524a57ef
+# -*- coding: utf-8 -*-
+# app_streamlit.py — Contugas (SSA + ENet (poly opcional) + Scaler + IForest en residuales), por segmento
+
+import os
+from pathlib import Path
+from datetime import date, timedelta
+import io
+import numpy as np
+import pandas as pd
+import streamlit as st
+import plotly.express as px
+import plotly.graph_objects as go
+import joblib
+from etl import process_dataframe, load_excel_with_client_column
+
+# --------------------------------------------------------------------------------
+# CONFIG rutas de artefactos: deben existir por segmento con sufijo __seg=<Segmento>.pkl
+# --------------------------------------------------------------------------------
+BASE_DIR = Path(
+    r"E:\Data2\1.Data\2. POSTGRADUATE\11. MAESTRIA_MIAD\ANDES\12_Proyecto_Aplicado_Analítica_de_Datos_(PAAD)\Proyecto_Final_Caso_Contugas\06_Models\Training\model_outputs"
+)
+
+
+# Carpeta del repo "Deployment" (sube 1 nivel desde src/)
+ROOT = Path(__file__).resolve().parents[1]
+
+# 1) Carpeta de artefactos (donde están los .pkl)
+BASE_DIR = ROOT / "model_outputs"
+
+ARTIFACTS_BY_SEG = {
+    "Comercial": {
+        "enet":    BASE_DIR / "enet_forecast__seg=Comercial.pkl",
+        "scaler":  BASE_DIR / "forecast_scaler__seg=Comercial.pkl",
+        "iforest": BASE_DIR / "iforest_ssa__seg=Comercial.pkl",
+        "poly":    BASE_DIR / "poly_features__seg=Comercial.pkl",
+    },
+    "Industrial": {
+        "enet":    BASE_DIR / "enet_forecast__seg=Industrial.pkl",
+        "scaler":  BASE_DIR / "forecast_scaler__seg=Industrial.pkl",
+        "iforest": BASE_DIR / "iforest_ssa__seg=Industrial.pkl",
+        "poly":    BASE_DIR / "poly_features__seg=Industrial.pkl",
+    },
+}
+
+# Hiperparámetros (coherentes con config del training)
+SSA_WINDOW = 24
+SSA_RANK   = 5
+LAGS_V     = 24
+LAGS_EXO   = 12
+ROLL_Z     = 24
+RES_ROLL   = 12
+IF_CONTAM  = 0.03
+FUSION     = "or"
+Z_DEFAULT  = 1e9
+
+# Subset usado para expansión polinomial opcional en el entrenamiento
+POLY_V_MAX = 6
+POLY_P_MAX = 4
+POLY_T_MAX = 4
+
+st.set_page_config(page_title="Gas Contugas - Dashboard", layout="wide")
+# CSS personalizado para el sidebar
+st.markdown("""
+<style>
+    /* Sidebar background general */
+    .css-1d391kg {
+        background-color: #202030 !important;
+    }
+    
+    /* Sidebar container */
+    .css-1lcbmhc .css-1d391kg {
+        background-color: #202030 !important;
+    }
+    
+    /* Solo headers y texto general en blanco */
+    .css-1d391kg h1,
+    .css-1d391kg h2,
+    .css-1d391kg h3,
+    .css-1d391kg h4,
+    .css-1d391kg h5,
+    .css-1d391kg h6 {
+        color: #FFFFFF !important;
+    }
+    
+    /* Texto de markdown y caption en blanco */
+    .css-1d391kg .stMarkdown,
+    .css-1d391kg .stCaption {
+        color: #FFFFFF !important;
+    }
+    
+    /* Texto general del sidebar en blanco - solo elementos específicos */
+    .css-1d391kg > div:first-child p,
+    .css-1d391kg > div:first-child span:not([class*="st"]),
+    .css-1d391kg .stMarkdown p,
+    .css-1d391kg .stMarkdown span {
+        color: #FFFFFF !important;
+    }
+    
+    /* Alternative selectors for newer Streamlit versions */
+    section[data-testid="stSidebar"] {
+        background-color: #202030 !important;
+    }
+    
+    /* Solo headers en blanco para versiones nuevas */
+    section[data-testid="stSidebar"] h1,
+    section[data-testid="stSidebar"] h2,
+    section[data-testid="stSidebar"] h3,
+    section[data-testid="stSidebar"] h4,
+    section[data-testid="stSidebar"] h5,
+    section[data-testid="stSidebar"] h6 {
+        color: #FFFFFF !important;
+    }
+    
+    /* Texto de markdown en blanco para versiones nuevas */
+    section[data-testid="stSidebar"] .stMarkdown,
+    section[data-testid="stSidebar"] .stCaption {
+        color: #FFFFFF !important;
+    }
+    
+    /* Texto general en blanco para versiones nuevas - solo elementos específicos */
+    section[data-testid="stSidebar"] > div:first-child p,
+    section[data-testid="stSidebar"] > div:first-child span:not([class*="st"]),
+    section[data-testid="stSidebar"] .stMarkdown p,
+    section[data-testid="stSidebar"] .stMarkdown span {
+        color: #FFFFFF !important;
+    }
+    
+    /* Force sidebar background */
+    .stApp > div:first-child > div:first-child > div:nth-child(2) {
+        background-color: #202030 !important;
+    }
+</style>
+""", unsafe_allow_html=True)
+# Logo al lado del título, alineado a la derecha
+logo_path = Path(__file__).parent / "media" / "logo_contugas.png"
+if logo_path.exists():
+    col1, col2 = st.columns([3, 1])
+    with col1:
+        st.title("📊 Dashboard Para Detección de Anomalías")
+        st.caption("Históricos, estadísticas, forecasting (SSA+ENet) y anomalías (IForest en residuales) — por segmento")
+    with col2:
+        st.image(str(logo_path), width=188, use_container_width=False)
+else:
+    st.title("📊 Dashboard Para Detección de Anomalías")
+    st.caption("Históricos, estadísticas, forecasting (SSA+ENet) y anomalías (IForest en residuales) — por segmento")
+
+# --------------------------------------------------------------------------------
+# Utils
+# --------------------------------------------------------------------------------
+def load_base_data():
+    default_path = "df_contugas.csv"
+    if os.path.exists(default_path):
+        df = pd.read_csv(default_path, encoding="utf-8-sig")
+        if "Fecha" in df.columns:
+            df["Fecha"] = pd.to_datetime(df["Fecha"], errors="coerce", dayfirst=True)
+        return df
+    return pd.DataFrame(columns=["Fecha","Presion","Temperatura","Volumen","Cliente","Segmento"])
+
+def read_any_file(uploaded_file):
+    """Lee CSV/Excel desde st.file_uploader de forma robusta (no consume el buffer)."""
+    if uploaded_file is None:
+        return None
+
+    name = uploaded_file.name.lower()
+    raw = uploaded_file.getvalue()
+    if not raw:
+        st.error("El archivo subido está vacío.")
+        return None
+    
+    bio = io.BytesIO(raw)
+
+    if name.endswith((".xlsx", ".xls")):
+        bio.seek(0)
+        # Usa la función de etl.py para cargar todas las hojas como clientes
+        df, _ = load_excel_with_client_column(bio)
+    elif name.endswith(".csv"):
+        df = None
+        for enc in ("utf-8-sig", "utf-8", "latin-1"):
+            try:
+                bio.seek(0)
+                tmp = pd.read_csv(bio, sep=None, engine="python", encoding=enc)
+                if tmp.shape[1] > 0:
+                    df = tmp
+                    break
+            except pd.errors.EmptyDataError:
+                st.error("El CSV no contiene datos.")
+                return None
+            except Exception:
+                continue
+        if df is None:
+            st.error("No se pudo leer el CSV. Verifica separador/codificación.")
+            return None
+    else:
+        st.error("Formato no soportado. Sube CSV o Excel.")
+        return None
+
+    if "Fecha" in df.columns:
+        df["Fecha"] = pd.to_datetime(df["Fecha"], errors="coerce", dayfirst=True)
+
+    st.caption(f"📂 Archivo cargado: **{uploaded_file.name}** — {df.shape[0]} filas, {df.shape[1]} columnas")
+    return df
+
+
+
+def ensure_hourly(dfg: pd.DataFrame) -> pd.DataFrame:
+    dfg = dfg.sort_values("Fecha").set_index("Fecha").asfreq("H")
+    cols = [c for c in ["Presion","Temperatura","Volumen"] if c in dfg.columns]
+    if cols:
+        dfg[cols] = dfg[cols].interpolate(limit_direction="both")
+    dfg = dfg.reset_index()
+    return dfg
+
+@st.cache_resource(show_spinner=False)
+def load_artifacts(segmento: str):
+    paths = ARTIFACTS_BY_SEG[segmento]
+    missing = [k for k,p in paths.items() if not Path(p).exists()]
+    if "poly" in missing:
+        missing.remove("poly")
+    if missing:
+        raise FileNotFoundError(f"Faltan artefactos para {segmento}: {missing}")
+    enet    = joblib.load(paths["enet"])
+    scaler  = joblib.load(paths["scaler"])
+    iforest = joblib.load(paths["iforest"])
+    poly    = joblib.load(paths["poly"]) if Path(paths["poly"]).exists() else None
+    return {"enet": enet, "scaler": scaler, "iforest": iforest, "poly": poly}
+
+# ---------------- SSA ----------------
+def ssa_decompose(series: np.ndarray, L: int):
+    N = len(series)
+    if L < 2 or L > max(2, N-1):
+        L = max(2, min(L, max(2, N-1)))
+    K = N - L + 1
+    if K < 1:
+        U = np.eye(L)
+        s = np.ones(min(L, N))
+        Vt = np.eye(min(L, N))
+        S = np.diag(s)
+        return U, S, Vt
+    X = np.column_stack([series[i:i+L] for i in range(K)])
+    U, s, Vt = np.linalg.svd(X, full_matrices=False)
+    S = np.diag(s)
+    return U, S, Vt
+
+def ssa_reconstruct_series(U, S, Vt, rank: int):
+    r = max(1, min(rank, min(S.shape)))
+    U_r = U[:, :r]; S_r = S[:r, :r]; Vt_r = Vt[:r, :]
+    X_r = U_r @ S_r @ Vt_r
+    L, K = X_r.shape
+    N = L + K - 1
+    recon = np.zeros(N); counts = np.zeros(N)
+    for i in range(L):
+        for j in range(K):
+            recon[i+j] += X_r[i, j]
+            counts[i+j] += 1
+    recon = recon / np.where(counts == 0, 1, counts)
+    return recon
+
+# ---------------- Tabla supervisada ----------------
+def make_supervised_table(df, lags_v=LAGS_V, lags_exo=LAGS_EXO):
+    rows = []
+    for cli, g in df.groupby("Cliente"):
+        g = g.sort_values("Fecha").reset_index(drop=True)
+        maxlag = max(lags_v, lags_exo)
+        for t in range(maxlag, len(g)-1):
+            row = {"Cliente": cli, "Fecha": g.loc[t, "Fecha"], "y_next": g.loc[t+1, "Volumen"]}
+            for k in range(lags_v):
+                row[f"Vf_lag{k}"] = g.loc[t-k, "V_filt"]
+            for k in range(lags_exo):
+                row[f"P_lag{k}"] = g.loc[t-k, "Presion"]
+                row[f"T_lag{k}"] = g.loc[t-k, "Temperatura"]
+            rows.append(row)
+    Xy = pd.DataFrame(rows)
+    feat_cols = [c for c in Xy.columns if c not in ("Cliente","Fecha","y_next")]
+    return Xy, feat_cols
+
+# ---------------- Residuales -> features IForest ----------------
+def residual_features(df_pred: pd.DataFrame, roll_window=RES_ROLL):
+    g = df_pred.sort_values(["Cliente","Fecha"]).copy()
+    parts = []
+    for cli, gi in g.groupby("Cliente"):
+        gi = gi.sort_values("Fecha").copy()
+        r = gi["resid"].astype(float).values
+        rw = max(5, int(roll_window))
+        r_mean = pd.Series(r).rolling(rw, min_periods=5).mean().to_numpy()
+        r_std  = pd.Series(r).rolling(rw, min_periods=5).std(ddof=0).to_numpy()
+        r_std = np.where(np.isnan(r_std) | (r_std == 0), 1e-6, r_std)
+        z = (r - np.nan_to_num(r_mean, nan=0.0)) / r_std
+        dz = np.diff(np.concatenate([[z[0]], z])).astype(float)
+        dr = np.diff(np.concatenate([[r[0]], r])).astype(float)
+
+        out = gi[["Cliente","Fecha"]].copy()
+        out["resid"] = r
+        out["z_abs"] = np.abs(z)
+        out["r_mean"] = np.nan_to_num(r_mean, nan=0.0)
+        out["r_std"]  = r_std
+        out["dz_abs"] = np.abs(dz)
+        out["dr_abs"] = np.abs(dr)
+        parts.append(out)
+    F = pd.concat(parts, ignore_index=True) if parts else pd.DataFrame(columns=["Cliente","Fecha","resid","z_abs","r_mean","r_std","dz_abs","dr_abs"])
+    return F
+
+# ---------------- Forecast + Anomalías ----------------
+def forecast_and_anomalies(dfg: pd.DataFrame, models: dict, z_threshold: float = Z_DEFAULT):
+    dfg2 = dfg.sort_values(["Cliente","Fecha"]).copy()
+    rows = []
+    for cli, g in dfg2.groupby("Cliente"):
+        g = g.sort_values("Fecha").copy()
+        v = g["Volumen"].astype(float).values
+        if len(v) <= SSA_WINDOW:
+            g["V_filt"] = v
+        else:
+            U,S,Vt = ssa_decompose(v, L=SSA_WINDOW)
+            v_rec = ssa_reconstruct_series(U, S, Vt, rank=SSA_RANK)[:len(v)]
+            g["V_filt"] = v_rec
+        rows.append(g)
+    df_ssa = pd.concat(rows, ignore_index=True) if rows else dfg2.copy()
+
+    Xy, feat_cols = make_supervised_table(df_ssa, lags_v=LAGS_V, lags_exo=LAGS_EXO)
+    if Xy.empty:
+        raise ValueError("Muy pocos datos para construir lags y predecir (necesita al menos max(lags_v,lags_exo)+1 filas por cliente).")
+
+    subs_v = [f"Vf_lag{k}" for k in range(POLY_V_MAX)]
+    subs_p = [f"P_lag{k}"  for k in range(POLY_P_MAX)]
+    subs_t = [f"T_lag{k}"  for k in range(POLY_T_MAX)]
+    subset_cols = [c for c in Xy.columns if c in (subs_v + subs_p + subs_t)]
+
+    X_all_base = Xy[feat_cols].values.astype(float)
+    if models["poly"] is not None and len(subset_cols) > 0:
+        all_subset = Xy[subset_cols].values.astype(float)
+        X_all_poly = models["poly"].transform(all_subset)
+        X_all_concat = np.concatenate([X_all_base, X_all_poly], axis=1)
+    else:
+        X_all_concat = X_all_base
+
+    Xs = models["scaler"].transform(X_all_concat)
+    y_hat_all = models["enet"].predict(Xs)
+
+    df_pred = Xy[["Cliente","Fecha","y_next"]].copy().rename(columns={"y_next":"Volumen_next"})
+    df_pred["Volumen_hat"] = y_hat_all
+    df_pred["resid"] = df_pred["Volumen_next"] - df_pred["Volumen_hat"]
+
+    F = residual_features(df_pred, roll_window=RES_ROLL)
+    X_if_all = F[["z_abs","resid","r_mean","r_std","dz_abs","dr_abs"]].astype(float).values
+    dfun = models["iforest"].decision_function(X_if_all)
+    score = -dfun
+    smin, smax = float(np.min(score)), float(np.max(score))
+    denom = (smax - smin) if (smax - smin) > 1e-9 else 1.0
+    proba = (score - smin) / denom
+
+    thr_if  = np.quantile(proba, 1.0 - IF_CONTAM)
+    flag_if = (proba >= thr_if).astype(int)
+    z_abs   = F["z_abs"].values
+    flag_z  = (z_abs >= z_threshold).astype(int)
+    flag    = np.where((flag_if + flag_z) > 0, 1, 0) if FUSION == "or" else (flag_if & flag_z).astype(int)
+
+    out = (
+        F[["Cliente","Fecha","z_abs","resid","r_mean","r_std","dz_abs","dr_abs"]]
+        .assign(Volumen_hat=df_pred["Volumen_hat"].values,
+                Volumen_next=df_pred["Volumen_next"].values,
+                proba_if=proba,
+                Flag_IF=flag_if,
+                Flag_Z=flag_z,
+                Flag_Final=flag)
+        .merge(df_ssa[["Cliente","Fecha","Volumen","Presion","Temperatura","V_filt"]], on=["Cliente","Fecha"], how="left")
+        .sort_values(["Cliente","Fecha"])
+        .reset_index(drop=True)
+    )
+    return out, float(thr_if)
+
+# Severidad (sobre proba_if)
+def categorize_anomaly_if(p, q_leve=0.70, q_media=0.85, q_critica=0.95):
+    if p >= q_critica:
+        return "Crítica"
+    elif p >= q_media:
+        return "Media"
+    elif p >= q_leve:
+        return "Leve"
+    return ""
+
+# --------------------------------------------------------------------------------
+# Sidebar — selección y opciones (keys únicas)
+# --------------------------------------------------------------------------------
+base_df = load_base_data()
+
+
+
+#--------------------------------
+
+if "Segmento" not in base_df.columns:
+    base_df["Segmento"] = "Comercial"
+if "Fecha" in base_df.columns:
+    base_df["Fecha"] = pd.to_datetime(base_df["Fecha"], errors="coerce", dayfirst=True)
+
+segmentos_base = (
+    sorted(base_df["Segmento"].dropna().astype(str).str.strip().unique().tolist())
+    if ("Segmento" in base_df.columns and not base_df.empty)
+    else ["Comercial", "Industrial"]
+)
+
+st.sidebar.header("Filtros")
+segmento_sel_pre = st.sidebar.selectbox(
+    "Segmento (para cargar artefactos)",
+    options=segmentos_base,
+    index=0,
+    key="seg_pre"
+)
+
+
+if ("Fecha" in base_df.columns) and base_df["Fecha"].notna().any():
+    dmin = pd.to_datetime(base_df["Fecha"].min()).date()
+    dmax = pd.to_datetime(base_df["Fecha"].max()).date()
+else:
+    today = date.today()
+    dmin, dmax = today - timedelta(days=30), today
+
+rango = st.sidebar.date_input("Rango de fechas", value=(dmin, dmax), key="rango_fechas")
+
+# # --------------------------------------------------------------------------------
+# # clientes y segmentos
+# # --------------------------------------------------------------------------------
+df = base_df.copy()
+
+clientes = sorted(df["Cliente"].astype(str).str.strip().dropna().unique().tolist()) if "Cliente" in df.columns else []
+segmentos = sorted(df["Segmento"].astype(str).str.strip().dropna().unique().tolist()) if "Segmento" in df.columns else ["Comercial","Industrial"]
+
+
+cliente_sel = st.sidebar.selectbox("Cliente", options=clientes if clientes else ["—"], index=0, key="cliente_sel")
+if not clientes and cliente_sel == "—":
+    cliente_sel = None
+
+#--------------------------------
+
+st.sidebar.markdown("---")
+uploaded = st.sidebar.file_uploader("Subir nuevas mediciones (CSV/Excel)", type=["csv","xlsx","xls"], key="file_up")
+
+if uploaded is not None:
+    if st.sidebar.button("Ejecutar ETL en archivo subido"):
+        new_df = read_any_file(uploaded)
+        if new_df is not None and not new_df.empty:
+            st.sidebar.info("Ejecutando ETL... por favor espere.")
+            with st.spinner('Procesando...'):
+                processed_df = process_dataframe(new_df)
+            
+            # --- CAMBIO: concatenar con datos existentes ---
+            output_path = "df_contugas.csv"
+            if os.path.exists(output_path):
+                existing_df = pd.read_csv(output_path, encoding="utf-8-sig")
+                processed_df = pd.concat([existing_df, processed_df], ignore_index=True)
+                # opcional: eliminar duplicados por Cliente+Fecha
+                processed_df.drop_duplicates(subset=["Cliente","Fecha"], keep="last", inplace=True)
+            
+            # Guardar CSV actualizado
+            processed_df.to_csv(output_path, index=False, encoding="utf-8-sig")
+            
+            st.sidebar.success(f"ETL completado. Datos guardados en {output_path}")
+            st.rerun()
+
+
+
+
+segmento_sel = segmento_sel_pre
+
+#--------------------------------
+st.sidebar.header("Detección de anomalías")
+q_leve  = st.sidebar.slider("Severidad Leve IF (≥)",  0.50, 0.999, 0.70, 0.001, format="%.3f", key="q_leve")
+q_media = st.sidebar.slider("Severidad Media IF (≥)", 0.50, 0.999, 0.85, 0.001, format="%.3f", key="q_media")
+q_crit  = st.sidebar.slider("Severidad Crítica IF (≥)",0.50, 0.999, 0.95, 0.001, format="%.3f", key="q_crit")
+if not (q_leve < q_media < q_crit):
+    st.sidebar.warning("Orden requerido: Leve < Media < Crítica.")
+
+z_thr = st.sidebar.number_input(
+    "Umbral z (|z| ≥) — usa 1e9 para desactivar",
+    value=float(Z_DEFAULT),
+    step=0.1,
+    format="%.1f",
+    key="z_thr"
+)
+
+# Tolerancia 0–1 (0–100%)
+tol_pct = st.sidebar.slider(
+    "Tolerancia bandas ± (%)",
+    min_value=0.00, max_value=1.00, value=0.80, step=0.01,
+    format="%.2f", key="tol_bandas"
+)
+
+# Controles de visualización de bandas/anomalías
+show_only_out = st.sidebar.checkbox("Mostrar solo puntos fuera de banda", value=False, key="only_oob")
+and_iforest   = st.sidebar.checkbox("Cruzar con IForest/Z (Flag_Final)", value=False, key="and_iforest")
+marker_size   = st.sidebar.slider("Tamaño puntos rojos", min_value=4, max_value=14, value=6, step=1, key="marker_size")
+
+# --- TAB 1: Histórico + Estadísticas + Anomalías ---
+tab1, tab2, tab3 = st.tabs(["📊 Anomalías","📈 Histórico", "👥 Resumen de Clientes"])
+
+# -----------------------------
+# TAB 1: Anomalías
+# -----------------------------
+
+with tab1:
+    
+    st.subheader(f"🔎 Cliente seleccionado: {cliente_sel}")  # <--- AÑADIDO
+    if not df.empty and cliente_sel:
+        dfg = df[df["Cliente"]==cliente_sel].copy()
+
+        # Fechas y muestreo horario
+        if "Fecha" in dfg.columns:
+            dfg["Fecha"] = pd.to_datetime(dfg["Fecha"], errors="coerce")
+            dfg = dfg.dropna(subset=["Fecha"])
+        dfg = ensure_hourly(dfg)
+
+        # Filtro por rango del sidebar
+        if isinstance(rango, (list, tuple)) and len(rango)==2 and rango[0] and rango[1]:
+            dfg = dfg[(dfg["Fecha"]>=pd.to_datetime(rango[0])) & (dfg["Fecha"]<=pd.to_datetime(rango[1]))]
+
+            # ==========================================
+            # 3) Detección de anomalías (Pred vs Real)
+            # ==========================================
+            st.subheader("🚨 Detección de anomalías")
+            try:
+                # Cargar artefactos del segmento
+                seg_for_models = segmento_sel
+                if "Segmento" in dfg.columns:
+                    top = dfg["Segmento"].mode()
+                    if not top.empty:
+                        seg_for_models = top.iloc[0]
+                models = load_artifacts(seg_for_models)
+
+                # Auditoría opcional
+                with st.expander("🔎 Auditoría de artefactos (debug)"):
+                    st.write({
+                        "poly.exists": models["poly"] is not None,
+                        "poly.n_features_in_": getattr(models["poly"], "n_features_in_", None) if models["poly"] is not None else None,
+                        "poly.n_output_features_": getattr(models["poly"], "n_output_features_", None) if models["poly"] is not None else None,
+                        "scaler.n_features_in_": getattr(models["scaler"], "n_features_in_", None),
+                        "enet.n_features_in_": getattr(models["enet"], "n_features_in_", None),
+                        "iforest.n_features_in_": getattr(models["iforest"], "n_features_in_", None),
+                    })
+
+                # Predicción y anomalías
+                anomalies, thr_if = forecast_and_anomalies(dfg, models, z_threshold=float(z_thr))
+                
+                # INICIO CUADRO RESUMEN DE ANOMALIAS
+                # Clasificar severidad dinámicamente según sliders
+                anomalies["Severidad"] = anomalies["proba_if"].apply(
+                    lambda p: categorize_anomaly_if(p, q_leve=q_leve, q_media=q_media, q_critica=q_crit)
+                )
+
+                # Resumen de anomalías por severidad
+                resumen_anom = (
+                    anomalies[anomalies["Flag_Final"] == 1]  # solo anomalías finales
+                    .groupby("Severidad")
+                    .size()
+                    .reindex(["Leve", "Media", "Crítica"], fill_value=0)
+                    .reset_index(name="Cantidad")
+                )
+
+                # 🎨 Colores para cada severidad
+                colores = {"Leve": "#A3E4D7", "Media": "#F9E79F", "Crítica": "#F5B7B1"}
+
+                st.subheader("📋 Resumen de anomalías (según umbrales)")
+
+                # Mostrar como tabla con color de fondo
+                def color_severidad(val):
+                    return f"background-color: {colores.get(val, 'white')}"
+
+                st.dataframe(
+                    resumen_anom.style.applymap(color_severidad, subset=["Severidad"]),
+                    use_container_width=True
+                )
+
+                # Mostrar métricas con emojis
+                c1, c2, c3 = st.columns(3)
+                c1.metric("🟢 Leve", int(resumen_anom.loc[resumen_anom["Severidad"]=="Leve","Cantidad"].values[0]))
+                c2.metric("🟡 Media", int(resumen_anom.loc[resumen_anom["Severidad"]=="Media","Cantidad"].values[0]))
+                c3.metric("🔴 Crítica", int(resumen_anom.loc[resumen_anom["Severidad"]=="Crítica","Cantidad"].values[0]))
+                # FIN CUADRO RESUMEN DE ANOMALIAS
+
+                # ---- Gráfico: Pred vs Real
+                df_plot = anomalies.rename(columns={"Volumen_next":"Volumen_real", "Volumen_hat":"Volumen_pred"})
+                fig_pred = px.line(
+                    df_plot.melt(id_vars="Fecha", value_vars=["Volumen_real","Volumen_pred"],
+                                 var_name="serie", value_name="valor"),
+                    x="Fecha", y="valor", color="serie",
+                    color_discrete_map={"Volumen_real": "#1f77b4", "Volumen_pred": "#636EFA"},
+                    title="Predicción vs Real (horizonte t+1)"
+                )
+                st.plotly_chart(fig_pred, use_container_width=True)
+
+                # ---- Gráfico: Anomalías detectadas (puntos) usando bandas ±tol y Flag_Final
+                subs = df_plot.dropna(subset=["Volumen_real","Volumen_pred"]).copy()
+                tol = float(tol_pct)  # 0–1
+                subs["upper"] = subs["Volumen_pred"] * (1.0 + tol)
+                subs["lower"] = subs["Volumen_pred"] * (1.0 - tol)
+                subs["out_of_band"] = ((subs["Volumen_real"] > subs["upper"]) |
+                                       (subs["Volumen_real"] < subs["lower"])).astype(int)
+                if and_iforest:
+                    subs["out_of_band"] = (subs["out_of_band"].astype(bool) &
+                                           (subs["Flag_Final"] == 1)).astype(int)
+
+                fig_pts = go.Figure()
+                # líneas finas (opcionalmente atenuadas si solo quieres ver puntos)
+                opacity_lines = 0.5 if show_only_out else 1.0
+                fig_pts.add_trace(go.Scatter(x=subs["Fecha"], y=subs["Volumen_real"],
+                                             name="Volumen_real", mode="lines",
+                                             line=dict(width=1), opacity=opacity_lines))
+                fig_pts.add_trace(go.Scatter(x=subs["Fecha"], y=subs["Volumen_pred"],
+                                             name="Volumen_pred", mode="lines",
+                                             line=dict(width=1), opacity=opacity_lines))
+                # puntos rojos
+                an = subs[subs["out_of_band"] == 1]
+                if not an.empty:
+                    fig_pts.add_trace(go.Scatter(
+                        x=an["Fecha"], y=an["Volumen_real"], mode="markers",
+                        name="Anomalías (puntos)",
+                        marker=dict(color="red", size=int(marker_size)),
+                        hovertemplate=("Fecha=%{x}<br>Real=%{y:.3f}"
+                                       "<br>Pred=%{customdata[0]:.3f}"
+                                       "<br>Upper=%{customdata[1]:.3f}"
+                                       "<br>Lower=%{customdata[2]:.3f}<extra></extra>"),
+                        customdata=np.stack([an["Volumen_pred"], an["upper"], an["lower"]], axis=1)
+                    ))
+                fig_pts.update_layout(title=f"Anomalías detectadas (puntos) — bandas ±{tol*100:.1f}%")
+                st.plotly_chart(fig_pts, use_container_width=True)
+
+                # Descarga CSV de puntos fuera de banda
+                if not an.empty:
+                    csv_bytes = an[["Cliente","Fecha","Volumen_real","Volumen_pred","upper","lower","Flag_Final","proba_if"]]\
+                                .to_csv(index=False, encoding="utf-8-sig").encode("utf-8-sig")
+                    st.download_button("⬇️ Descargar anomalías (puntos fuera de banda)",
+                                       data=csv_bytes, file_name="anomalies_out_of_band.csv",
+                                       mime="text/csv")
+
+                # Métricas rápidas
+                subs_err = df_plot.dropna(subset=["Volumen_real","Volumen_pred"]).copy()
+                if not subs_err.empty:
+                    err  = subs_err["Volumen_real"].values - subs_err["Volumen_pred"].values
+                    mae  = float(np.mean(np.abs(err)))
+                    rmse = float(np.sqrt(np.mean(err**2)))
+                    denom = np.maximum(np.abs(subs_err["Volumen_real"].values), 1e-8)
+                    mape = float(np.mean(np.abs(err/denom))*100.0)
+                    st.caption(f"MAE={mae:,.3f} | RMSE={rmse:,.3f} | MAPE={mape:,.2f}%  (t+1)")
+
+                st.dataframe(df_plot.tail(300), use_container_width=True)
+                st.caption(
+                    f"IForest: percentil **{1.0-IF_CONTAM:.3f}** ⇒ score ≥ **{thr_if:.3f}** (Flag_IF=1). "
+                    f"Severidad (sobre proba_if): Leve ≥ {q_leve:.3f}, Media ≥ {q_media:.3f}, Crítica ≥ {q_crit:.3f}."
+                )
+
+            except FileNotFoundError as e:
+                st.error(str(e))
+            except Exception as e:
+                st.exception(e)
+
+# -----------------------------
+# TAB 2: Historioco
+# -----------------------------
+with tab2:
+    st.subheader(f"🔎 Cliente seleccionado: {cliente_sel}")  # <--- AÑADIDO
+    st.header("📈 Histórico")
+# =========================
+# 1) Gráficos históricos (apilados)
+# =========================
+
+    if not df.empty and cliente_sel:
+
+        dfg = df[df["Cliente"]==cliente_sel].copy()
+        dfg = ensure_hourly(dfg)
+        
+        if isinstance(rango, (list, tuple)) and len(rango)==2 and rango[0] and rango[1]:
+            dfg = dfg[(dfg["Fecha"]>=pd.to_datetime(rango[0])) & (dfg["Fecha"]<=pd.to_datetime(rango[1]))]
+
+
+        # Preparar agregados diarios (útiles para promedios diarios y percentiles)
+        tmp = dfg.set_index("Fecha").sort_index()
+        daily = tmp[["Volumen", "Presion", "Temperatura"]].resample("D").agg({
+            "Volumen": "sum",        # consumo diario total (suma de horas)
+            "Presion": "mean",       # promedio diario de presión
+            "Temperatura": "mean"    # promedio diario de temperatura
+        })
+
+        # Calcular métricas
+        # num_clients = int(dfg["Cliente"].nunique())
+        total_consumo = float(dfg["Volumen"].sum()) if "Volumen" in dfg.columns else float("nan")
+        avg_daily_vol = float(daily["Volumen"].mean()) if not daily["Volumen"].empty else float("nan")
+        avg_daily_presion = float(daily["Presion"].mean()) if not daily["Presion"].empty else float("nan")
+        avg_daily_temp = float(daily["Temperatura"].mean()) if not daily["Temperatura"].empty else float("nan")
+        p90_vol = float(daily["Volumen"].quantile(0.9)) if not daily["Volumen"].empty else float("nan")
+
+        # Formateo amigable
+        def fmt_num(x, dp=2):
+            if x is None or (isinstance(x, float) and pd.isna(x)):
+                return "N/A"
+            # Si es entero grande, mostrar sin decimales
+            if abs(x) >= 1000 and float(x).is_integer():
+                return f"{int(x):,}"
+            return f"{x:,.{dp}f}"
+
+        # Mostrar 2 filas x 3 columnas con st.metric (cards)
+        r1c2, r1c3 = st.columns(2)
+        r2c1, r2c2, r2c3 = st.columns(3)
+
+        
+        with r1c2:
+            st.metric("Consumo total (m³)", fmt_num(total_consumo))
+        with r1c3:
+            st.metric("Promedio diario — Volumen (m³)", fmt_num(avg_daily_vol))
+        with r2c1:
+            st.metric("Promedio diario — Presión", fmt_num(avg_daily_presion, dp=3))
+        with r2c2:
+            st.metric("Promedio diario — Temperatura (°C)", fmt_num(avg_daily_temp, dp=2))
+        with r2c3:
+            st.metric("P90 diario — Volumen (m³)", fmt_num(p90_vol))
+
+
+#--------------------------------
+    st.subheader("📉 Volumen (histórico)")
+    fig_vol = px.line(dfg, x="Fecha", y="Volumen", color_discrete_sequence=["#1f77b4"])
+    fig_vol.update_layout(xaxis_title="Fecha", yaxis_title="Volumen (m³)", height=340)
+    st.plotly_chart(fig_vol, use_container_width=True)
+
+    st.divider()  # separador opcional
+
+    st.subheader("🌡️ Temperatura (histórico)")
+    fig_tmp = px.line(dfg, x="Fecha", y="Temperatura", color_discrete_sequence=["#e45756"])
+    fig_tmp.update_layout(xaxis_title="Fecha", yaxis_title="Temperatura (°C)", height=340)
+    st.plotly_chart(fig_tmp, use_container_width=True)
+
+    st.divider()  # separador opcional
+
+    st.subheader("⚙️ Presión (histórico)")
+    fig_prs = px.line(dfg, x="Fecha", y="Presion", color_discrete_sequence=["#2ca02c"])
+    fig_prs.update_layout(xaxis_title="Fecha", yaxis_title="Presión (bar)", height=340)
+    st.plotly_chart(fig_prs, use_container_width=True)
+
+# ==========================================
+# 2) Estadísticas descriptivas (rango filtro)
+# ==========================================
+    st.subheader("📈 Estadísticas descriptivas (rango filtrado)")
+    stats_cols = [c for c in ["Volumen","Temperatura","Presion"] if c in dfg.columns]
+    if stats_cols:
+        st.dataframe(dfg[stats_cols].describe(percentiles=[0.25,0.5,0.75]).T,
+            use_container_width=True)
+
+
+# -----------------------------
+# TAB 3: Resumen de Clientes
+# -----------------------------
+
+with tab3:
+    st.header("👥 Resumen General de Clientes")
+
+    # Top clientes por consumo
+    top_clientes = df.groupby("Cliente")["Volumen"].sum().nlargest(10).reset_index()
+    st.subheader("🏆 Top 10 clientes por consumo")
+    fig_top = px.bar(
+        top_clientes,
+        x="Cliente",
+        y="Volumen",
+        text="Volumen",
+        color="Volumen",
+        color_continuous_scale="Blues",
+        title="Clientes con mayor consumo"
+    )
+    fig_top.update_traces(texttemplate='%{text:.2s}', textposition='outside')
+    fig_top.update_layout(xaxis_title="Cliente", yaxis_title="Volumen (m³)")
+    st.plotly_chart(fig_top, use_container_width=True)
+
+    # Distribución por segmento
+    st.subheader("📊 Distribución y estadísticas por segmento")
+    c1, c2 = st.columns(2)
+
+    # Distribución (pie chart)
+    with c1:
+        fig_seg = px.pie(
+            df,
+            names="Segmento",
+            title="Distribución de clientes por segmento",
+            hole=0.4
+        )
+        st.plotly_chart(fig_seg, use_container_width=True)
+
+    # Estadísticas por segmento (barras)
+    with c2:
+        seg_stats = df.groupby("Segmento")["Volumen"].agg(
+            Consumo_Total="sum",
+            Consumo_Promedio="mean"
+        ).reset_index()
+
+        fig_seg_stats = px.bar(
+            seg_stats,
+            x="Segmento",
+            y="Consumo_Total",
+            text="Consumo_Total",
+            color="Consumo_Total",
+            color_continuous_scale="Viridis",
+            title="Consumo total por segmento"
+        )
+        fig_seg_stats.update_traces(texttemplate='%{text:.2s}', textposition='outside')
+        fig_seg_stats.update_layout(xaxis_title="Segmento", yaxis_title="Volumen (m³)")
+        st.plotly_chart(fig_seg_stats, use_container_width=True)
+
+    # Estadísticas generales
+    st.subheader("📌 Estadísticas generales")
+    col1, col2, col3 = st.columns(3)
+    col1.metric("Clientes únicos", df["Cliente"].nunique())
+    col2.metric("Consumo total", f"{df['Volumen'].sum():,.0f} m³")
+    col3.metric("Consumo promedio", f"{df['Volumen'].mean():,.2f} m³")
+    
+
+# Footer
+st.caption("Artefactos y lógica replican el pipeline SSA→lags→(poly subset)→Scaler→ENet→residuales→IForest. "
+           "Usa datos con columnas: Fecha, Volumen, Presion, Temperatura, Cliente, Segmento.")